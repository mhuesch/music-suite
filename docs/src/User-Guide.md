--- conflicted
+++ resolved
@@ -2,25 +2,7 @@
 
 ## Installing
 
-<<<<<<< HEAD
-TODO "easy" install options
-
-### Installing from source
-
-You'll need Git and Nix (2.3.2 or later).
-
-```
-$ git clone https://github.com/hanshoglund/music-suite
-$ cd music-suite
-```
-
-Then follow the instructions in `README.md` to setup the environment and build Music Suite.
-
-=======
-<!--
-### Installing via Docker
->>>>>>> aa2dbda5
-
+<!--
 TODO Docker or other "easy" install options
 -->
 
@@ -392,8 +374,9 @@
 (|>)  :: (Semigroup a, HasPosition a, Transformable a) => a -> a -> a
 ```
 
-<<<<<<< HEAD
+<!--
 TODO refer back to previous table. For example `Music.Pitch.Common` distinguishes between enharmonics, while `Integer` does not.
+-->
 
 ### Interval names
 
@@ -404,8 +387,6 @@
 and *perfect* intervals are written in upper-case. Unfortunately, Haskell does not support
 overloaded upper-case values, so we have to adopt an underscore prefix:
 
-=======
->>>>>>> aa2dbda5
 ```haskell
 (</>) :: (Semigroup a, HasParts a, HasSubpart p, p ~ Part a) => a -> a -> a
 ```
@@ -1771,7 +1752,6 @@
 
 ### String techniques
 
-<<<<<<< HEAD
 
 ```music+haskell
 set parts' violins $
@@ -1803,7 +1783,7 @@
   , senzaLegno c
   ] |* 2
 ```
-=======
+
 We can switch between bowed versus plucked strings using @[pizz] and @[arco]. The default is /arco/ (bowed). As in standard string notation this is indicated by text at the point of change:
 
 ```music+haskell
@@ -1880,10 +1860,8 @@
 <!--
 TODO chord tremolo
 -->
->>>>>>> aa2dbda5
-
-
-<<<<<<< HEAD
+
+
 ```music+haskell
 set parts' violins $ pseq
   [ conSord c
@@ -1905,11 +1883,9 @@
 TODO chord tremolo
 
 
-=======
-<!--
->>>>>>> aa2dbda5
 ### Wind techniques
 
+<!--
 TODO fingering, multiphonics
 
 TODO key sounds, percussive attacks ("pizz"), haromonics/whistle tones
@@ -2043,18 +2019,8 @@
 
 Meta-information is global, rather than attached to a specific part. It is *defined at every point in the score with explicit change points (per type)* and always has a sensible default value (e.g. one (Reactive m) per type). All meta types are monoidal. Examples: key signature, time signature.
 
-<<<<<<< HEAD
 It is often desirable to annotate music with extraneous information, such as title, creator or, key or time signature. Also, it is often useful to mark scores with structural information such as movement numbers, rehearsal marks or general annotations. In Music Suite these are grouped together under the common label *meta-information*.
 
-=======
-For the most part *logical/semantic/sounding* information is not meta (exception: tempo).
-
-Meta-information is always *optional*. All meta-tracks are set to some sensible value by default. We can override this either globally or locally (during some specific time-span).
-
-<!--
-It is often desirable to annotate music with extraneous information, such as title, creator or, key or time signature. Also, it is often useful to mark scores with structural information such as movement numbers, rehearsal marks or general annotations. In Music Suite these are grouped together under the common label *meta-information*.
-
->>>>>>> aa2dbda5
 The notion of meta-data used in Music Suite is more extensive than just static values: any @[Transformable] container can be wrapped, and the meta-data will be transformed when the annotated value is transformed. This is why meta-data is often variable values, such as @[Reactive] or @[Behavior].
 
 All time structures in Music Suite support an arbitrary number of meta-data fields, indexed by type. All meta-information is required to satisfy the `Typeable`, so that meta-data can be packed and unpacked dynamically), and `Monoid`, so that values can be created and composed without having to worry about meta-data. The `mempty` value is implicitly chosen if no meta-information of the given type has been entered: for example the default title is empty, the default time signature is `4/4`. If two values annotated with meta-data are composed, their associated meta-data maps are composed as well, using the `<>` operator on each of the types.
