
<<<<<<< HEAD
{-# LANGUAGE 
    FlexibleContexts,
    OverloadedStrings, 
=======
{-# LANGUAGE
    OverloadedStrings,
>>>>>>> 24aa3f2a
    GeneralizedNewtypeDeriving,
    StandaloneDeriving,
    TypeFamilies,
    ScopedTypeVariables,
    ExistentialQuantification,
    FlexibleContexts #-}

-------------------------------------------------------------------------------------
-- |
-- Copyright   : (c) Hans Hoglund 2012
--
-- License     : BSD-style
--
-- Maintainer  : hans@hanshoglund.se
-- Stability   : experimental
-- Portability : GHC
--
-------------------------------------------------------------------------------------
module Data.Music.Lilypond (

        -- * Representation
        
        -- ** Music expressions
        Music(..),
        Note(..),
        Clef(..),
        Mode(..),
        
        -- ** Attributes
        Value,
        toValue,
        toLiteralValue,

        -- ** Articulation and dynamics
        PostEvent(..),
        ChordPostEvent(..),

        -- ** Text
        Articulation(..),
        Markup(..),
        HasMarkup(..),

        -- ** Miscellaneous types
        Direction(..),
        OctaveCheck(..),
        BreathingSign(..),

        -- ** Time
        Duration(..),
        -- ** Pitch
        Pitch(..),
        PitchName(..),
        Accidental(..),
        Octaves(..),

        -- * Constructing Lilypond expresions
        -- ** Notes and rests
        rest,
        note,
        chord,
        chordHarm,
        chordWithPost,
        
        -- ** Composition
        sequential,
        simultaneous,
        
        -- ** Post events
        addPost,
        addText,
        addMarkup,
        addDynamics,
        addArticulation,
        addText',
        addMarkup',
        addDynamics',
        addArticulation',

        -- ** Curves and lines
        beginTie,
        beginGlissando,
        beginBeam,
        endBeam,
        beginSlur,
        endSlur,
        beginPhraseSlur,
        endPhraseSlur,
        beginCresc,
        endCresc,
        beginDim,
        endDim,

        -- ** Marks
        addAccent,
        addMarcato,
        addStaccatissimo,
        addEspressivo,
        addStaccato,
        addTenuto,
        addPortato,
        addUpbow,
        addDownbow,
        addFlageolet,
        addThumb,
        addLeftHeel,
        addRightHeel,
        addLeftToe,
        addRightToe,
        addOpen,
        addStopped,
        addTurn,
        addReverseTurn,
        addTrill,
        addPrall,
        addMordent,
        addPrallPrall,
        addPrallMordent,
        addUpPrall,
        addDownPrall,
        addUpMordent,
        addDownMordent,
        addPrallDown,
        addPrallUp,
        addLinePrall,
        addSignumCongruentiae,
        addShortFermata,
        addFermata,
        addLongFermata,
        addVeryLongFermata,
        addSegno,
        addCoda,
        addVarCoda,

        -- * Utility
        foldMusic,
        removeSingleChords,
    )
where

import Control.Arrow ((<<<), (***), first, second)
import Data.Ratio
import Data.String
import Data.Default
import Data.Semigroup
import Data.VectorSpace
import Text.Pretty hiding (Mode)
import Music.Pitch.Literal

-- import System.Process -- TODO debug

import Data.Music.Lilypond.Pitch
import Data.Music.Lilypond.Dynamics
import Data.Music.Lilypond.Value


{-
data Lilypond 
    = Book      Id [BookBlock]
    | BookPart  Id [BookPartBlock]
    | Score     Id [ScoreBlock]

data BookBlock
    = Paper    OutputDef
    | Bookpart Id [BookPartBlock]
    | Score    Id [ScoreBlock]
    | Music    CompositeMusic
    -- full markup etc

data BookPartBlock
    = BookPartPaper    OutputDef
    | BookPartScore    Id [ScoreBlock]
    | BookPartMusic    CompositeMusic
    -- full markup etc
    
data ScoreBlock
    = ScoreMusic     Music
    -- full markup etc
-}

-- | A Lilypond music expression.
--   
--   Use the 'Pretty' instance to convert into Lilypond syntax.
--   
data Music    
    = Rest (Maybe Duration) [PostEvent]             -- ^ Single rest.
    | Note Note (Maybe Duration) [PostEvent]        -- ^ Single note.
    | Chord [(Note, [ChordPostEvent])] (Maybe Duration) [PostEvent]     -- ^ Single chord.
    | Sequential   [Music]                          -- ^ Sequential composition.
    | Simultaneous Bool [Music]                     -- ^ Parallel composition (split voices?).
    | Repeat Bool Int Music (Maybe (Music, Music))  -- ^ Repetition (unfold?, times, music, alternative).
    | Tremolo Int Music                             -- ^ Tremolo (multiplier).
    | Times Rational Music                          -- ^ Stretch music (multiplier).
    | Transpose Pitch Pitch Music                   -- ^ Transpose music (from to).
    | Relative Pitch Music                          -- ^ Use relative octave (octave).
    | Clef Clef                                     -- ^ Clef.
    | Key Pitch Mode                                -- ^ Key signature.
    | Time Integer Integer                          -- ^ Time signature.
    | Breathe (Maybe BreathingSign)                 -- ^ Breath mark (caesura)
    | Tempo (Maybe String) (Maybe (Duration,Integer)) -- ^ Tempo mark.
    | New String (Maybe String) Music               -- ^ New expression.
    | Context String (Maybe String) Music           -- ^ Context expression.
    | Set String Value                            
    | Override String Value
    | Revert String
    deriving (Eq, Show)

foldMusic :: (Music -> Music) -> Music -> Music
foldMusic f = go
    where
        go (Sequential ms)      = Sequential (fmap go ms)                          
        go (Simultaneous b ms)  = Simultaneous b (fmap go ms)                     
        go (Repeat b i m qmm)   = Repeat b i m (fmap (go *** go) qmm)  
        go (Tremolo n m)        = Tremolo n (go m)                             
        go (Times r m)          = Times r (go m)                          
        go (Transpose p p2 m)   = Transpose p p2 (go m)                   
        go (Relative p m)       = Relative p (go m)                          
        go (New s v m)          = New s v (go m)               
        go (Context s v m)      = Context s v (go m)
        go x = f x

foldMusic' :: (Music -> Music) -- Rest Note Chord
           -> (Music -> Music) -- Other non-recursive
           -> (Music -> Music) -- Recursive
           -> Music -> Music
foldMusic' f g h = go
    where               
        go m@(Rest _ _)           = f m
        go m@(Note _ _ _)         = f m
        go m@(Chord _ _ _)        = f m
        go m@(Clef _)             = g m
        go m@(Key _ _)            = g m
        go m@(Time _ _)           = g m
        go m@(Breathe _)          = g m
        go m@(Tempo _ _)          = g m
        go m@(Set _ _)            = g m
        go m@(Override _ _)       = g m
        go m@(Revert _)           = g m
        go (Sequential ms)      = Sequential (fmap h ms)                          
        go (Simultaneous b ms)  = Simultaneous b (fmap h ms)                     
        go (Repeat b i m qmm)   = Repeat b i m (fmap (h *** h) qmm)  
        go (Tremolo n m)        = Tremolo n (h m)                             
        go (Times r m)          = Times r (h m)                          
        go (Transpose p p2 m)   = Transpose p p2 (h m)                   
        go (Relative p m)       = Relative p (h m)                          
        go (New s v m)          = New s v (h m)               
        go (Context s v m)      = Context s v (h m)


instance Pretty Music where
    pretty (Rest d p)       = "r" <> pretty d <> prettyList p

    pretty (Note n d p)     = pretty n <> pretty d <> prettyList p

    pretty (Chord ns d p)   = "<" <> nest 4 (sepByS "" $ fmap (uncurry (<>) <<< pretty *** pretty) ns) <> char '>' 
                                  <> pretty d <> prettyList p

    pretty (Sequential xs)  = "{" <=> nest 4 ((hsep . fmap pretty) xs) <=> "}"

    pretty (Simultaneous False xs) = "<<" <//> nest 4 ((vcat . fmap pretty) xs)           <//> ">>"
    pretty (Simultaneous True xs)  = "<<" <//> nest 4 ((sepByS " \\\\" . fmap pretty) xs) <//> ">>"

    pretty (Repeat unfold times x alts) = 
        "\\repeat" <=> unf unfold <=> int times <=> pretty x <=> alt alts
        where 
            unf p = if p then "unfold" else "volta"
            alt Nothing      = empty
            alt (Just (x,y)) = "\\alternative" <> pretty x <> pretty y

    pretty (Tremolo n x) =
        "\\repeat tremolo" <+> pretty n <=> pretty x

    pretty (Times n x) = 
        "\\times" <+> frac n <=> pretty x
        where
            frac n = pretty (numerator n) <> "/" <> pretty (denominator n)

    pretty (Transpose from to x) =
        "\\transpose" <+> pretty from <=> pretty to <=> pretty x

    pretty (Relative p x) =
        "\\relative" <=> pretty p <=> pretty x

    pretty (Clef c) = "\\clef" <+> pretty c

    pretty (Key p m) = "\\key" <+> pretty p <+> pretty m
    
    pretty (Time m n) = "\\time" <+> (pretty m <> "/" <> pretty n)
    
    pretty (Breathe Nothing) = "\\breathe"
    pretty (Breathe a)       = notImpl "Non-standard breath marks"

    pretty (Tempo Nothing Nothing)           = mempty
    pretty (Tempo (Just t) Nothing)          = "\\time" <+> pretty t
    pretty (Tempo Nothing (Just (d,bpm)))    = "\\time" <+> pretty d <+> "=" <+> pretty bpm
    pretty (Tempo (Just t) (Just (d,bpm)))   = "\\time" <+> pretty t <+> pretty d <+> "=" <+> pretty bpm

    -- TODO metronome
    -- TODO tempo    

    pretty (New typ name x) = 
        "\\new" <+> string typ <+> pretty name <+> pretty x

    pretty (Context typ name x) = 
        "\\context" <+> string typ <+> pretty name <+> pretty x

    pretty (Set name val) =
        "\\set" <+> string name <+> "=" <+> pretty val

    pretty (Override name val) =
        "\\override" <+> string name <+> "=" <+> pretty val

    pretty (Revert name) =
        "\\revert" <+> string name

    -- pretty _                        = notImpl "Unknown music expression"

    prettyList                      = hsep . fmap pretty

instance IsPitch Music where
    fromPitch = (\p -> Note p (Just (1/4)) []) . fromPitch

instance AdditiveGroup Music where
    zeroV   = Rest (Just $ 1/4) []
    a ^+^ b = Sequential [a,b]
    negateV = error "No Data.Music.Lilypond.Music.negateV"

instance VectorSpace Music where
    type Scalar Music = Duration
    a *^ (Rest  (Just d) p)     = Rest (Just $ a*d) p
    a *^ (Note  n (Just d) p)   = Note n (Just $ a*d) p
    a *^ (Chord ns (Just d) p)  = Chord ns (Just $ a*d) p
    a *^ x                      = x


data Note
    = NotePitch Pitch (Maybe OctaveCheck)
    | DrumNotePitch (Maybe Duration)
    deriving (Eq, Show)

instance Pretty Note where
    pretty (NotePitch p Nothing)   = pretty p
    pretty (NotePitch p _)         = notImpl "Non-standard pitch"
    pretty (DrumNotePitch _)       = notImpl "Non-standard pitch"
    prettyList                     = hsep . fmap pretty

instance IsPitch Note where
    fromPitch = (\p -> (NotePitch p Nothing)) . fromPitch

data Clef
    = Treble
    | Alto
    | Tenor
    | Bass
    | French
    | Soprano
    | MezzoSoprano
    | Baritone
    | VarBaritone
    | SubBass
    | Percussion
    | Tab
    deriving (Eq, Show)

instance Pretty Clef where
    pretty Treble       = "treble"
    pretty Alto         = "alto"
    pretty Tenor        = "tenor"
    pretty Bass         = "bass"
    pretty French       = "french"
    pretty Soprano      = "soprano"
    pretty MezzoSoprano = "mezzosoprano"
    pretty Baritone     = "baritone"
    pretty VarBaritone  = "varbaritone"
    pretty SubBass      = "subbass"
    pretty Percussion   = "percussion"
    pretty Tab          = "tab"

data BreathingSign
    = RightVarComma
    | StraightCaesura
    | CurvedCaesura
    deriving (Eq, Show)

data ChordPostEvent
    = Harmonic
    deriving (Eq, Show)

instance Pretty ChordPostEvent where
    pretty Harmonic = "\\harmonic"
    
data PostEvent
    = Articulation Direction Articulation
    | Dynamics Direction Dynamics
    | Tie      
    | Glissando
    | BeginBeam
    | EndBeam
    | BeginSlur
    | EndSlur
    | BeginPhraseSlur
    | EndPhraseSlur
    | BeginCresc
    | BeginDim
    | EndCrescDim
    | Text Direction String
    | Markup Direction Markup
    deriving (Eq, Show)

instance Pretty PostEvent where 
    pretty (Articulation d a)   = pretty d <> pretty a
    pretty (Dynamics d a)       = pretty d <> pretty a
    pretty Tie                  = "~"
    pretty Glissando            = "\\glissando"
    pretty BeginBeam            = "["
    pretty EndBeam              = "]"
    pretty BeginSlur            = "("
    pretty EndSlur              = ")"
    pretty BeginPhraseSlur      = "\\("
    pretty EndPhraseSlur        = "\\)"
    pretty BeginCresc           = "\\<"
    pretty BeginDim             = "\\>"
    pretty EndCrescDim          = "\\!"
    pretty (Text d s)           = pretty d <> (string . show) s -- add quotes
    pretty (Markup d m)         = pretty d <> ("\\markup" <+> pretty m)
    prettyList                  = hcat . fmap pretty

data Markup
    = MarkupText String
    | MarkupList [Markup]
    | Bold Markup
    | Box Markup
    | Caps Markup
    | DynamicsFont Markup
    | FingeringFont Markup
    | Fontsize Double Markup
    | Huge Markup
    | Italic Markup
    | Large Markup
    | Larger Markup
    | Magnify Markup
    | Medium Markup
    | Roman Markup
    | Sans Markup
    | Sub Markup
    | Super Markup
    | TextFont Markup
    | Tiny Markup
    | TypewriterFont Markup
    | Upright Markup
    deriving (Eq, Show)

class HasMarkup a where
    markup :: a -> Markup

instance HasMarkup Markup where
    markup = id
instance HasMarkup a => HasMarkup [a] where
    markup = MarkupList . fmap markup
instance IsString Markup where
    fromString = MarkupText
    
instance Pretty Markup where
    pretty (MarkupText s)       = (string . show) s 
    pretty (MarkupList as)      = "{" <+> hsep (fmap pretty as) <+> "}"
    pretty (Bold a)             = "\\bold" <+> pretty a
    pretty (Box a)              = "\\box" <+> pretty a
    pretty (Caps a)             = "\\caps" <+> pretty a
    pretty (DynamicsFont a)     = "\\dynamics" <+> pretty a
    pretty (FingeringFont a)    = "\\fingering" <+> pretty a
    pretty (Fontsize n a)       = "\\fontsize" <+> ("#" <> pretty n) <+> pretty a
    pretty (Huge a)             = "\\huge" <+> pretty a
    pretty (Italic a)           = "\\italic" <+> pretty a
    pretty (Large a)            = "\\large" <+> pretty a
    pretty (Larger a)           = "\\larger" <+> pretty a
    pretty (Magnify a)          = "\\magnify" <+> pretty a
    pretty (Medium a)           = "\\medium" <+> pretty a
    pretty (Roman a)            = "\\roman" <+> pretty a
    pretty (Sans a)             = "\\sans" <+> pretty a
    pretty (Sub a)              = "\\sub" <+> pretty a
    pretty (Super a)            = "\\super" <+> pretty a
    pretty (TextFont a)         = "\\text" <+> pretty a
    pretty (Tiny a)             = "\\tiny" <+> pretty a
    pretty (TypewriterFont a)   = "\\typewriter" <+> pretty a
    pretty (Upright a)          = "\\upright" <+> pretty a


-- | Articulations. These include ornaments.
data Articulation
    = Accent
    | Marcato
    | Staccatissimo
    | Espressivo
    | Staccato
    | Tenuto
    | Portato

    | Upbow
    | Downbow
    | Flageolet
    | Thumb
    | LeftHeel
    | RightHeel
    | LeftToe
    | RightToe
    | Open
    | Stopped
    | Turn
    | ReverseTurn
    | Trill

    | Prall
    | Mordent
    | PrallPrall
    | PrallMordent
    | UpPrall
    | DownPrall
    | UpMordent
    | DownMordent
    | PrallDown
    | PrallUp
    | LinePrall
    | SignumCongruentiae

    | ShortFermata
    | Fermata
    | LongFermata
    | VeryLongFermata

    | Segno
    | Coda
    | VarCoda
    deriving (Eq, Show)

instance Pretty Articulation where 
    -- pretty Accent             = "\\accent"
    -- pretty Marcato            = "\\marcato"
    -- pretty Staccatissimo      = "\\staccatissimo"
    pretty Accent             = ">"
    pretty Marcato            = "^"
    pretty Staccatissimo      = "!"
    pretty Espressivo         = "\\espressivo"
    -- pretty Staccato           = "\\staccato"
    -- pretty Tenuto             = "\\tenuto"
    -- pretty Portato            = "\\portato"
    pretty Staccato           = "."
    pretty Tenuto             = "-"
    pretty Portato            = "_"
    pretty Upbow              = "\\upbow"
    pretty Downbow            = "\\downbow"
    pretty Flageolet          = "\\flageolet"
    pretty Thumb              = "\\thumb"
    pretty LeftHeel           = "\\leftheel"
    pretty RightHeel          = "\\rightheel"
    pretty LeftToe            = "\\lefttoe"
    pretty RightToe           = "\\righttoe"
    pretty Open               = "\\open"
    -- pretty Stopped            = "\\stopped"
    pretty Stopped            = "+"
    pretty Turn               = "\\turn"
    pretty ReverseTurn        = "\\reverseturn"
    pretty Trill              = "\\trill"
    pretty Prall              = "\\prall"
    pretty Mordent            = "\\mordent"
    pretty PrallPrall         = "\\prallprall"
    pretty PrallMordent       = "\\prallmordent"
    pretty UpPrall            = "\\upprall"
    pretty DownPrall          = "\\downprall"
    pretty UpMordent          = "\\upmordent"
    pretty DownMordent        = "\\downmordent"
    pretty PrallDown          = "\\pralldown"
    pretty PrallUp            = "\\prallup"
    pretty LinePrall          = "\\lineprall"
    pretty SignumCongruentiae = "\\signumCongruentiae"
    pretty ShortFermata       = "\\shortfermata"
    pretty Fermata            = "\\fermata"
    pretty LongFermata        = "\\longfermata"
    pretty VeryLongFermata    = "\\verylongfermata"
    pretty Segno              = "\\segno"
    pretty Coda               = "\\coda"
    pretty VarCoda            = "\\varcoda"
    prettyList              = hcat . fmap pretty

data Direction
    = Above
    | Default
    | Below
    deriving (Eq, Ord, Show)

instance Default Direction where
    def = Default
    
instance Pretty Direction where
    pretty Above              = "^"
    pretty Default            = "-"
    pretty Below              = "_"


-- | Notated time in fractions, in @[2^^i | i <- [-10..3]]@.
newtype Duration   = Duration { getDuration :: Rational }

deriving instance Eq            Duration
deriving instance Ord           Duration
deriving instance Num           Duration
deriving instance Enum          Duration
deriving instance Fractional    Duration
deriving instance Real          Duration
deriving instance RealFrac      Duration
deriving instance Show          Duration

instance Pretty Duration where
    pretty a = string $ pnv (toRational nv) ++ pds ds
        where
            pnv 4 = "\\longa"
            pnv 2 = "\\breve"
            pnv n = show (denominator n)             
            pds n = concat $ replicate n "."
            (nv, ds) = separateDots a

-- | Construct a rest of default duration @1/4@.
--   
--   Use the 'VectorSpace' methods to change duration.
--   
rest :: Music
rest = Rest (Just $ 1/4) []

-- | Construct a note of default duration @1/4@.
--   
--   Use the 'VectorSpace' methods to change duration.
--   
note :: Note -> Music
note n = Note n (Just $ 1/4) []

-- | Construct a chord of default duration @1/4@.
--   
--   Use the 'VectorSpace' methods to change duration.
--   
chord :: [Note] -> Music
chord ns = Chord (fmap (\x -> (x,[])) ns) (Just $ 1/4) []

chordHarm :: [(Note, Bool)] -> Music
chordHarm = chordWithPost . fmap (second $ \x -> if x then [Harmonic] else [])

chordWithPost :: [(Note, [ChordPostEvent])] -> Music
chordWithPost ns = Chord ns (Just $ 1/4) []


sequential :: Music -> Music -> Music
Sequential as `sequential` Sequential bs = Sequential (as <> bs)
Sequential as `sequential` b             = Sequential (as <> [b])
a `sequential` Sequential bs             = Sequential ([a] <> bs)
a `sequential` b                         = Sequential ([a,b])

simultaneous :: Music -> Music -> Music
Simultaneous s as `simultaneous` Simultaneous t bs = Simultaneous True (as <> bs)
Simultaneous s as `simultaneous` b                 = Simultaneous s (as <> [b])
a `simultaneous` Simultaneous t bs                 = Simultaneous t ([a] <> bs)
a `simultaneous` b                                 = Simultaneous True ([a,b])



addPost :: PostEvent -> Music -> Music
addPost a = foldMusic' (addPost' a) id (addPost a)
  where
    addPost' a (Rest d es)     = Rest d (es ++ [a])
    addPost' a (Note n d es)   = Note n d (es ++ [a])
    addPost' a (Chord ns d es) = Chord ns d (es ++ [a])

addText :: String -> Music -> Music
addText s = addPost (Text def s)

addText' :: Direction -> String -> Music -> Music
addText' d s = addPost (Text d s)

addMarkup :: HasMarkup a => a -> Music -> Music
addMarkup s = addPost (Markup def (markup s))

addMarkup' :: HasMarkup a => Direction -> a -> Music -> Music
addMarkup' d s = addPost (Markup d (markup s))

addArticulation :: Articulation -> Music -> Music
addArticulation a = addPost (Articulation def a)

addArticulation' :: Direction -> Articulation -> Music -> Music
addArticulation' d a = addPost (Articulation d a)

addDynamics :: Dynamics -> Music -> Music
addDynamics a = addPost (Dynamics def a)

addDynamics' :: Direction -> Dynamics -> Music -> Music
addDynamics' d a = addPost (Dynamics d a)

beginTie :: Music -> Music
beginTie = addPost Tie

beginGlissando :: Music -> Music
beginGlissando = addPost Glissando

beginBeam :: Music -> Music
beginBeam = addPost BeginBeam

endBeam :: Music -> Music
endBeam = addPost EndBeam

beginSlur :: Music -> Music
beginSlur = addPost BeginSlur

endSlur :: Music -> Music
endSlur = addPost EndSlur

beginPhraseSlur :: Music -> Music
beginPhraseSlur = addPost BeginPhraseSlur

endPhraseSlur :: Music -> Music
endPhraseSlur = addPost EndPhraseSlur

beginCresc :: Music -> Music
beginCresc = addPost BeginCresc

endCresc :: Music -> Music
endCresc = addPost EndCrescDim

beginDim :: Music -> Music
beginDim = addPost BeginDim

endDim :: Music -> Music
endDim = addPost EndCrescDim


addAccent :: Music -> Music
addAccent = addArticulation Accent

addMarcato :: Music -> Music
addMarcato = addArticulation Marcato

addStaccatissimo :: Music -> Music
addStaccatissimo = addArticulation Staccatissimo

addEspressivo :: Music -> Music
addEspressivo = addArticulation Espressivo

addStaccato :: Music -> Music
addStaccato = addArticulation Staccato

addTenuto :: Music -> Music
addTenuto = addArticulation Tenuto

addPortato :: Music -> Music
addPortato = addArticulation Portato

addUpbow :: Music -> Music
addUpbow = addArticulation Upbow

addDownbow :: Music -> Music
addDownbow = addArticulation Downbow

addFlageolet :: Music -> Music
addFlageolet = addArticulation Flageolet

addThumb :: Music -> Music
addThumb = addArticulation Thumb

addLeftHeel :: Music -> Music
addLeftHeel = addArticulation LeftHeel

addRightHeel :: Music -> Music
addRightHeel = addArticulation RightHeel

addLeftToe :: Music -> Music
addLeftToe = addArticulation LeftToe

addRightToe :: Music -> Music
addRightToe = addArticulation RightToe

addOpen :: Music -> Music
addOpen = addArticulation Open

addStopped :: Music -> Music
addStopped = addArticulation Stopped

addTurn :: Music -> Music
addTurn = addArticulation Turn

addReverseTurn :: Music -> Music
addReverseTurn = addArticulation ReverseTurn

addTrill :: Music -> Music
addTrill = addArticulation Trill

addPrall :: Music -> Music
addPrall = addArticulation Prall

addMordent :: Music -> Music
addMordent = addArticulation Mordent

addPrallPrall :: Music -> Music
addPrallPrall = addArticulation PrallPrall

addPrallMordent :: Music -> Music
addPrallMordent = addArticulation PrallMordent

addUpPrall :: Music -> Music
addUpPrall = addArticulation UpPrall

addDownPrall :: Music -> Music
addDownPrall = addArticulation DownPrall

addUpMordent :: Music -> Music
addUpMordent = addArticulation UpMordent

addDownMordent :: Music -> Music
addDownMordent = addArticulation DownMordent

addPrallDown :: Music -> Music
addPrallDown = addArticulation PrallDown

addPrallUp :: Music -> Music
addPrallUp = addArticulation PrallUp

addLinePrall :: Music -> Music
addLinePrall = addArticulation LinePrall

addSignumCongruentiae :: Music -> Music
addSignumCongruentiae = addArticulation SignumCongruentiae

addShortFermata :: Music -> Music
addShortFermata = addArticulation ShortFermata

addFermata :: Music -> Music
addFermata = addArticulation Fermata

addLongFermata :: Music -> Music
addLongFermata = addArticulation LongFermata

addVeryLongFermata :: Music -> Music
addVeryLongFermata = addArticulation VeryLongFermata

addSegno :: Music -> Music
addSegno = addArticulation Segno

addCoda :: Music -> Music
addCoda = addArticulation Coda

addVarCoda :: Music -> Music
addVarCoda = addArticulation VarCoda


-- Specifics (TODO I/O)
data NoteHeadStyle
  = DefaultNoteHead
  | AltDefaultNoteHead -- Same as default, except printing of breves
  | BaroqueNoteHead
  | NeomensuralNoteHead
  | PetrucciNoteHead
  | HarmonicNoteHead
  | HarmonicBlackNoteHead
  | HarmonicMixedNoteHead
  | DiamondNoteHead
  | CrossNoteHead
  | XCircleNoteHead
  | TriangleNoteHead
  | SlashNoteHead
  
  









-- Utility

removeSingleChords :: Music -> Music
removeSingleChords = foldMusic go
    where
        go (Chord [(n,_)] d p) = Note n d p
        go x                   = x


notImpl :: String -> a
notImpl a = error $ "Not implemented: " ++ a

asPitch = id
asPitch :: Pitch -> Pitch

-- | Separate a dotted note into an undotted note-value and number of dots.
separateDots :: Duration -> (Duration, Int)
separateDots = separateDots' [2/3, 6/7, 14/15, 30/31, 62/63]

separateDots' :: [Duration] -> Duration -> (Duration, Int)
separateDots' []         nv = error "separateDots: Strange"
separateDots' (div:divs) nv 
    | isDivisibleBy 2 nv = (nv,  0)
    | otherwise          = (nv', dots' + 1)
    where                                                        
        (nv', dots')    = separateDots' divs (nv*div)

logBaseR :: forall a . (RealFloat a, Floating a) => Rational -> Rational -> a
logBaseR k n 
    | isInfinite (fromRational n :: a)      = logBaseR k (n/k) + 1
logBaseR k n 
    | isDenormalized (fromRational n :: a)  = logBaseR k (n*k) - 1
logBaseR k n                         = logBase (fromRational k) (fromRational n)

isDivisibleBy :: (Real a, Real b) => a -> b -> Bool
isDivisibleBy n = (equalTo 0.0) . snd . properFraction . logBaseR (toRational n) . toRational

equalTo :: Eq a => a -> a -> Bool
equalTo  = (==)

infixl <=>
a <=> b = sep [a,b]
<|MERGE_RESOLUTION|>--- conflicted
+++ resolved
@@ -1,12 +1,6 @@
 
-<<<<<<< HEAD
-{-# LANGUAGE 
-    FlexibleContexts,
-    OverloadedStrings, 
-=======
 {-# LANGUAGE
     OverloadedStrings,
->>>>>>> 24aa3f2a
     GeneralizedNewtypeDeriving,
     StandaloneDeriving,
     TypeFamilies,
