
{-# LANGUAGE GeneralizedNewtypeDeriving, StandaloneDeriving, TypeFamilies,
             NoMonomorphismRestriction, DeriveDataTypeable #-}

------------------------------------------------------------------------------------
-- |
-- Copyright   : (c) Hans Hoglund 2012
--
-- License     : BSD-style
--
-- Maintainer  : hans@hanshoglund.se
-- Stability   : experimental
-- Portability : non-portable (TF,GNTD)
--
-- Provides standard intervals.
--
-------------------------------------------------------------------------------------

module Music.Pitch.Common.Interval (
        -- * Quality
        Quality(..),    
        HasQuality(..),
        invertQuality,
        isPerfect,
        isMajor,
        isMinor,
        isAugmented,
        isDiminished,

        -- ** Number
        Number,
        HasNumber(..),   
        unison,
        prime,
        second,
        third,
        fourth,
        fifth,
        sixth,
        seventh,
        octave,
        ninth,
        tenth,
        twelfth, 
        duodecim,
        thirteenth,
        fourteenth,
        fifteenth,  
        
        -- ** Intervals
        Interval,

        -- *** Creating intervals
        mkInterval,
        perfect,
        major,
        minor,
        augmented,
        diminished,
        doublyAugmented,
        doublyDiminished,

        -- *** Inspecting intervals
        octaves,
        isNegative,
        isPositive,
        isNonNegative,
        isPerfectUnison,
        isStep,
        isLeap,

        -- *** Simple and compound intervals
        isSimple,
        isCompound,
        separate,
        simple,

        -- *** Inversion
        invert,

        -- * Utility
        asInterval,
       intervalDiff,
       mkInterval',
  ) where

import Data.Maybe
import Data.Either
import Data.Semigroup
import Data.VectorSpace
import Data.AffineSpace
import Data.Typeable
import Control.Monad
import Control.Applicative
import qualified Data.List as List

import Music.Pitch.Absolute
import Music.Pitch.Augmentable
import Music.Pitch.Literal
import Music.Pitch.Common.Semitones

-- |
-- Interval quality is either perfect, major, minor, augmented, and
-- diminished. This representation allows for an arbitrary number of
-- augmentation or diminishions, so /augmented/ is represented by @Augmented
-- 1@, /doubly augmented/ by @Augmented 2@ and so on.
--
-- The quality of a compound interval is the quality of the simple interval on
-- which it is based.
--
-- Note that (Augmented 0) and (Diminished 0) are superfluous identity
-- values, use Perfect instead. Augmented and Diminished must also
-- take only positive arguments.

data Quality
    = Major
    | Minor
    | Perfect
    | Augmented Int
    | Diminished Int
    deriving (Eq, Ord, Show)

instance HasQuality Quality where
    quality = id


-- | Augmentable Quality instance
-- 
-- This Augmentable instance exists solely for use of the getQuality
-- function, which ensures that there is never any ambiguity around
-- diminished/augmented intervals turning into major/minor/perfect
-- intervals.

instance Augmentable Quality where
  augment Major = Augmented 1
  augment Minor = Major
  augment Perfect = Augmented 1
  augment (Augmented n) = Augmented (n + 1)
  augment (Diminished n) = Diminished (n - 1)
  diminish Major = Minor
  diminish Minor = Diminished 1
  diminish Perfect = Diminished 1
  diminish (Augmented n) = Augmented (n - 1)
  diminish (Diminished n) = Diminished (n + 1)

class HasQuality a where
    quality :: a -> Quality

-- |
-- Invert a quality.
-- 
-- Perfect is unaffected, major becomes minor and vice versa, augmented
-- becomes diminished and vice versa. 
--
invertQuality :: Quality -> Quality
invertQuality = go
    where
        go Major            = Minor
        go Minor            = Major
        go Perfect          = Perfect
        go (Augmented n)    = Diminished n
        go (Diminished n)   = Augmented n


-- | 
-- Returns whether the given quality is perfect.
-- 
isPerfect :: HasQuality a => a -> Bool
isPerfect a = case quality a of { Perfect -> True ; _ -> False }

-- | 
-- Returns whether the given quality is major.
-- 
isMajor :: HasQuality a => a -> Bool
isMajor a = case quality a of { Major -> True ; _ -> False }

-- | 
-- Returns whether the given quality is minor.
-- 
isMinor :: HasQuality a => a -> Bool
isMinor a = case quality a of { Minor -> True ; _ -> False }

-- | 
-- Returns whether the given quality is /augmented/ (including double augmented etc).
-- 
isAugmented :: HasQuality a => a -> Bool
isAugmented a = case quality a of { Augmented _ -> True ; _ -> False }

-- | 
-- Returns whether the given quality is /diminished/ (including double diminished etc).
-- 
isDiminished :: HasQuality a => a -> Bool
isDiminished a = case quality a of { Diminished _ -> True ; _ -> False }

-- |
-- The number portion of an interval (i.e. second, third, etc).
--
-- Note that the interval number is always one step larger than number of steps spanned by
-- the interval (i.e. a third spans two diatonic steps). Thus 'number' does not distribute
-- over addition:
--
-- > number (a + b) = number a + number b - 1
--
newtype Number = Number { getNumber :: Int }
    deriving (Eq, Ord, Num, Enum, Real, Integral)
    
instance Show Number where { show = show . getNumber }
instance HasNumber Number where number = id


-- | A synonym for @1@.
unison      :: Number
unison      = 1

-- | A synonym for @2@.
prime       :: Number
prime       = 1

-- | A synonym for @3@.
second      :: Number
second      = 2

-- | A synonym for @4@.
third       :: Number
third       = 3

-- | A synonym for @5@.
fourth      :: Number
fourth      = 4     

-- | A synonym for @6@.
fifth       :: Number
fifth       = 5

-- | A synonym for @7@.
sixth       :: Number
sixth       = 6

-- | A synonym for @8@.
seventh     :: Number
seventh     = 7

-- | A synonym for @9@.
octave      :: Number
octave      = 8

-- | A synonym for @10@.
ninth       :: Number
ninth       = 9

-- | A synonym for @11@.
tenth       :: Number
tenth       = 10

-- | A synonym for @12@.
eleventh    :: Number
eleventh    = 11

-- | A synonym for @13@.
twelfth     :: Number
twelfth     = 12

-- | A synonym for @14@.
duodecim    :: Number
duodecim    = 12

-- | A synonym for @15@.
thirteenth  :: Number
thirteenth  = 13

-- | A synonym for @16@.
fourteenth  :: Number
fourteenth  = 14

-- | A synonym for @17@.
fifteenth   :: Number
fifteenth   = 15

class HasNumber a where
    -- |
    -- Returns the number portion of an interval.
    --
    -- The interval number is negative if and only if the interval is negative.
    --
    -- See also 'quality', 'octaves' and 'semitones'.
    --
    number :: a -> Number

                                                   
                                                   
-- |
-- An interval is the difference between two pitches, incuding negative
-- intervals.
--
-- Intervals and pitches can be added using '.+^'. To get the interval between
-- two pitches, use '.-.'.
--
-- > c .+^ minor third == eb
-- > f .-. c           == perfect fourth
--
-- Adding intervals preserves spelling. For example:
--
-- > m3 ^+^ _M3 = _P5
-- > d5 ^+^ _M6 = m10
--
-- The scalar type of 'Interval' is 'Int', using '^*' to stack intervals of a certain
-- type on top of each other. For example @_P5 ^* 2@ is a stack of 2 perfect fifths, or a
-- major ninth. The 'Num' instance works as expected for '+', 'negate' and 'abs', and
-- (arbitrarily) uses minor seconds for multiplication. If you find yourself '*', or
-- 'signum' on intervals, consider switching to '*^' or 'normalized'.
--
-- Intervals are generally described in terms of 'Quality' and 'Number'. To
-- construct an interval, use the 'interval' constructor, the utility
-- constructors 'major', 'minor', 'augmented' and 'diminished', or the
-- interval literals:
--
-- > m5  == minor   fifth    == interval Minor   5
-- > _P4 == perfect fourth   == interval Perfect 5
-- > d5  == diminished fifth == diminish (perfect fifth)
--

-- newtype Interval = Interval { getInterval :: (
--             Int,        -- octaves, may be negative
--             Int,        -- diatonic remainder (positive) [0..6]
--             Int         -- chromatic remainder (positive) [0..11]
--     ) }
--     deriving (Eq, Ord, Typeable)

newtype Interval = Interval { getInterval :: (
            Int,        -- number of A1, i.e. chromatic steps
            Int        -- number of d2, i.e. diatonic steps
    ) }
    deriving (Eq, Ord, Typeable)


instance Num Interval where
    (+)           = addInterval
    negate        = negateInterval
--     abs a         = if isNegative a then negate a else a
--     a * b         = fromIntegral (semitones a) `stackInterval` b
--     signum a      = if isNegative a then (-m2) else (if isPositive a then m2 else _P1)
--     fromInteger 0 = _P1
-- 
--     -- fromInteger n = n `stackInterval` m2
--     fromInteger n = case fromInteger n `divMod` 12 of
--         (octave, chromatic) -> Interval (octave, sharpSpelling chromatic, chromatic)
--         where
--             -- Copied from Spellings (TODO factor out these)
--             sharpSpelling = go
--                 where
--                     go 0  = 0
--                     go 1  = 0
--                     go 2  = 1
--                     go 3  = 1
--                     go 4  = 2
--                     go 5  = 3
--                     go 6  = 3
--                     go 7  = 4
--                     go 8  = 4
--                     go 9  = 5
--                     go 10 = 5
--                     go 11 = 6
        
instance Show Interval where
    show a | isNegative a = "-" ++ showQuality (extractQuality a) ++ show (abs $ extractNumber a)
           | otherwise    =        showQuality (extractQuality a) ++ show (abs $ extractNumber a)
           where
               showQuality Major            = "_M"
               showQuality Minor            = "m"
               showQuality Perfect          = "_P"
               showQuality (Augmented n)    = "_" ++ replicate' n 'A'
               showQuality (Diminished n)   = replicate' n 'd'

instance Semigroup Interval where
    (<>)    = addInterval

instance Monoid Interval where
    mempty  = perfect unison
    mappend = addInterval

instance AdditiveGroup Interval where
    zeroV   = perfect unison
    (^+^)   = addInterval
    negateV = negateInterval

instance VectorSpace Interval where
    type Scalar Interval = Integer
    (*^) = stackInterval

instance HasQuality Interval where
  quality i = extractQuality i

instance HasNumber Interval where
  number i = extractNumber i

instance Augmentable Interval where
    augment i = i ^+^ basis_A1
    diminish i = i ^-^ basis_A1

instance HasSemitones Interval where
    semitones (Interval (a, d)) = fromIntegral a -- assuming "semitone" == A1

instance IsInterval Interval where
    fromInterval (IntervalL (o,d,c)) = (basis_P8^*o) ^+^ (basis_A1^*c) ^+^ (basis_d2^*d)

-- |
-- This is just the identity function, but is useful to fix the type of 'Interval'.
--
asInterval :: Interval -> Interval
asInterval = id

-- |
-- Creates an interval from a quality and number.
--
-- Given 'Perfect' with an number not indicating a perfect consonant, 'interval' returns a
-- major interval instead. Given 'Major' or 'Minor' with a number indicating a perfect
-- consonance, 'interval' returns a perfect or diminished interval respectively.
--

<<<<<<< HEAD
_P1 = Interval (0, 0)
_A1 = Interval (1, 0)
_d2 = Interval (0, 1)
_P8 = Interval (12, 7)
=======
-- mkInterval quality number = mkInterval' (qualityToDiff (isPerfectNumber diatonic) quality) (fromIntegral number)
--     where
--         (_, diatonic) = (fromIntegral $ number - 1) `divMod` 7
-- 
mkInterval' 
  :: Int        -- ^ Difference in chromatic steps (?).
  -> Int        -- ^ Number of diatonic steps (NOT interval number).
  -> Interval
mkInterval' diff diatonic = Interval (diatonicToChromatic diatonic + diff, diatonic)

basis_P1 = Interval (0, 0)
basis_A1 = Interval (1, 0)
basis_d2 = Interval (0, 1)
basis_P8 = Interval (12, 7)
>>>>>>> 5285d49d

mkInterval :: Quality -> Number -> Interval

 -- our identity:
mkInterval Perfect 1 = basis_P1
 -- and our two basis vectors:
mkInterval (Augmented 1) 1 = basis_A1
mkInterval (Diminished 1) 2 = basis_d2

mkInterval (Diminished 1) 2 = basis_d2
mkInterval Minor 2 = basis_d2 ^+^ basis_A1
mkInterval Major 2 = (mkInterval Minor 2) ^+^ basis_A1
mkInterval (Augmented 1) 2 = (mkInterval Major 2) ^+^ basis_A1

mkInterval (Diminished 1) 3 = (mkInterval Minor 3) ^-^ basis_A1
mkInterval Minor 3 = (mkInterval Major 2) ^+^ (mkInterval Minor 2)
mkInterval Major 3 = (mkInterval Major 2) ^+^ (mkInterval Major 2)
mkInterval (Augmented 1) 3 =  (mkInterval Major 3) ^+^ basis_A1

mkInterval (Diminished 1) 4 = (mkInterval Perfect 4) ^-^ basis_A1
mkInterval Perfect 4 = (mkInterval Major 3) ^+^ (mkInterval Minor 2)
mkInterval (Augmented 1) 4 =  (mkInterval Perfect 4) ^+^ basis_A1

mkInterval (Diminished 1) 5 = (mkInterval Perfect 5) ^-^ basis_A1
mkInterval Perfect 5 = (mkInterval Perfect 4) ^+^ (mkInterval Major 2)
mkInterval (Augmented 1) 5 =  (mkInterval Perfect 5) ^+^ basis_A1

mkInterval (Diminished 1) 6 = (mkInterval Minor 6) ^-^ basis_A1
mkInterval Minor 6 = (mkInterval Perfect 5) ^+^ (mkInterval Minor 2)
mkInterval Major 6 = (mkInterval Perfect 5) ^+^ (mkInterval Major 2)
mkInterval (Augmented 1) 6 =  (mkInterval Major 6) ^+^ basis_A1

mkInterval (Diminished 1) 7 = (mkInterval Minor 7) ^-^ basis_A1
mkInterval Minor 7 = (mkInterval Major 6) ^+^ (mkInterval Minor 2)
mkInterval Major 7 = (mkInterval Major 6) ^+^ (mkInterval Major 2)
mkInterval (Augmented 1) 7 =  (mkInterval Major 7) ^+^ basis_A1

mkInterval Minor 1 = error "invalid interval"
mkInterval Major 1 = error "invalid interval"
mkInterval Perfect 2 = error "invalid interval"
mkInterval Perfect 3 = error "invalid interval"
mkInterval Minor 4 = error "invalid interval"
mkInterval Major 4 = error "invalid interval"
mkInterval Minor 5 = error "invalid interval"
mkInterval Major 5 = error "invalid interval"
mkInterval Perfect 6 = error "invalid interval"
mkInterval Perfect 7 = error "invalid interval"

mkInterval (Diminished 0) n = error "(Diminished 0) is not a valid Quality"
mkInterval (Augmented 0) n = error  "(Augmented 0) is not a valid Quality"

mkInterval (Diminished q) n = (mkInterval (Diminished (q - 1)) n) ^-^ basis_A1
mkInterval (Augmented q) n = (mkInterval (Diminished (q - 1)) n) ^+^ basis_A1

mkInterval q (Number n) = if n > 0
                          then (mkInterval q (Number (n - 7))) ^+^ basis_P8
                          else (mkInterval q (Number (n + 7))) ^-^ basis_P8


-- | Creates a perfect interval.
--   If given an inperfect number, constructs a major interval.
perfect :: Number -> Interval
perfect = mkInterval Perfect

-- | Creates a major interval.
--   If given a perfect number, constructs a perfect interval.
major :: Number -> Interval
major = mkInterval Major

-- | Creates a minor interval.
--   If given a perfect number, constructs a diminished interval.
minor :: Number -> Interval
minor = mkInterval Minor

-- | Creates an augmented interval.
augmented :: Number -> Interval
augmented  = mkInterval (Augmented 1)

-- | Creates a diminished interval.
diminished :: Number -> Interval
diminished = mkInterval (Diminished 1)

-- | Creates a doubly augmented interval.
doublyAugmented :: Number -> Interval
doublyAugmented  = mkInterval (Augmented 2)

-- | Creates a doubly diminished interval.
doublyDiminished :: Number -> Interval
doublyDiminished = mkInterval (Diminished 2)


invertDiatonic :: Num a => a -> a
invertDiatonic d  = 7  - d

invertChromatic :: Num a => a -> a
invertChromatic c = 12 - c

negateInterval :: Interval -> Interval
negateInterval (Interval (a, d)) = Interval (-a, -d)

addInterval :: Interval -> Interval -> Interval
addInterval (Interval (a1, d1)) (Interval (a2, d2)) = Interval (a1 + a2, d1 + d2)

stackInterval :: Integer -> Interval -> Interval
stackInterval n a | n >= 0    = mconcat $ replicate (fromIntegral n) a
                  | otherwise = negate $ stackInterval (negate n) a

intervalDiff :: Interval -> Int
intervalDiff (Interval (c, d)) = c - diatonicToChromatic d

{-

Prelude Music.Prelude> separate (2*^_P8+m3)
(2,m3)
Prelude Music.Prelude> 
Prelude Music.Prelude> separate (3*^_P8+m3)
(3,m3)
Prelude Music.Prelude> 
Prelude Music.Prelude> separate (0*^_P8+m3)
(0,m3)
Prelude Music.Prelude> separate ((-1)*^_P8+m3)

-}
-- |
-- Separate a compound interval into octaves and a simple interval.
--
-- > (perfect octave)^*x + y = z  iff  (x, y) = separate z
--
separate :: Interval -> (Octaves, Interval)
separate i = (fromIntegral o, i ^-^ (fromIntegral o *^ basis_P8))
  where o = octaves i

-- |
-- Returns the non-simple part of an interval.
--
-- > _P8^*octaves x ^+^ simple x = x
--
octaves :: Interval -> Octaves
octaves i 
  | isNegative i = negate $ octaves' i + 1
  | otherwise    = octaves' i

octaves' i = fromIntegral $ intervalDiv i basis_P8

-- |
-- Returns the simple part of an interval.
--
-- > (perfect octave)^*x + y = z  iff  y = simple z
--
simple :: Interval -> Interval
simple = snd . separate

-- |
-- Returns whether the given interval is simple.
--
-- A simple interval is a non-negative interval spanning less than one octave.
--
isSimple :: Interval -> Bool
isSimple x = octaves x == 0

-- |
-- Returns whether the given interval is compound.
--
-- A compound interval is either a negative interval, or a positive interval spanning
-- more than octave.
--
isCompound :: Interval -> Bool
isCompound x = octaves x /= 0

-- |
-- Returns whether the given interval is negative.
--
isNegative :: Interval -> Bool
isNegative (Interval (a, d)) = d < 0

-- |
-- Returns whether the given interval is positive.
--
isPositive :: Interval -> Bool
isPositive x@(Interval (a, d)) = d >= 0 && not (isPerfectUnison x)

-- |
-- Returns whether the given interval is non-negative. This implies that it is either positive or a perfect unison.
--
isNonNegative :: Interval -> Bool
isNonNegative (Interval (a, d)) = d >= 0

-- |
-- Returns whether the given interval a perfect unison.
--
isPerfectUnison :: Interval -> Bool
isPerfectUnison = (== perfect unison)

-- |
-- Returns whether the given interval is a step (a second or smaller).
--
-- Only diatonic 'number' is taken into account, so @_A2@ is considered
-- a step and @m3@ a leap, even though they have the same number of
-- semitones.
--
isStep :: Interval -> Bool
isStep (Interval (a, d)) = (abs d) <= 2

-- |
-- Returns whether the given interval is a leap (larger than a second).
--
-- Only the diatonic 'number' is taken into account, so @_A2@ is considered
-- a step and @m3@ a leap, even though they have the same number of
-- semitones.
--
isLeap :: Interval -> Bool
isLeap (Interval (a, d)) = (abs d) > 2


-- |
-- Intervallic inversion.
--
-- The inversion an interval is determined as follows:
--
-- * The number of a simple interval the difference of nine and the number of its inversion.
--
-- * The quality of a simple interval is the inversion of the quality of its inversion.
--
-- * The inversion of a compound interval is the inversion of its simple component.
--
invert :: Interval -> Interval
invert i = basis_P8 - i


isPerfectNumber :: Int -> Bool
isPerfectNumber 0 = True
isPerfectNumber 1 = False
isPerfectNumber 2 = False
isPerfectNumber 3 = True
isPerfectNumber 4 = True
isPerfectNumber 5 = False
isPerfectNumber 6 = False

-- TODO handle larger numbers
diatonicToChromatic :: Int -> Int
diatonicToChromatic = go
    where
        go 0 = 0
        go 1 = 2
        go 2 = 4
        go 3 = 5
        go 4 = 7
        go 5 = 9
        go 6 = 11

-- {-# DEPRECATED intervalDiff "This should be hidden" #-}
-- {-# DEPRECATED mkInterval'  "This should be hidden "#-}

replicate' n = replicate (fromIntegral n)

-- |
-- Extracting the 'number' from an interval vector.
--
-- Note that (a, d) is a representation of the interval (a * A1) + (d
-- * d2), so the 'number' part of the interval must be stored entirely
-- in the d * d2 part (adding a unison, perfect or otherwise, can
-- never increase the number of the interval)
-- 
extractNumber :: Interval -> Number
extractNumber (Interval (a, d)) = Number (d + 1)


-- |
-- Extracting the 'quality' from an interval vector.
--
-- This is much more finicky, as the A1 and d2 intervals interact in a
-- complex way to produce the perfect/major/minor/etc. intervals that
-- we are used to reading.

extractQuality :: Interval -> Quality
extractQuality (Interval (a, d))
  | (a < 0) && (d == 0) = diminish (extractQuality (Interval ((a + 1), d)))
  | (a, d) == (0, 0) = Perfect
  | (a > 0) && (d == 0) = augment (extractQuality (Interval ((a - 1), d)))
  | (a < 1) && (d == 1) = diminish (extractQuality (Interval ((a + 1), d)))
  | (a, d) == (1, 1) = Minor
  | (a, d) == (2, 1) = Major
  | (a > 2) && (d == 1) = augment (extractQuality (Interval ((a - 1), d)))
  | (a < 3) && (d == 2) = diminish (extractQuality (Interval ((a + 1), d)))
  | (a, d) == (3, 2) = Minor
  | (a, d) == (4, 2) = Major
  | (a > 4) && (d == 2) = augment (extractQuality (Interval ((a - 1), d)))
  | (a < 5) && (d == 3) = diminish (extractQuality (Interval ((a + 1), d)))
  | (a, d) == (5, 3) = Perfect
  | (a > 5) && (d == 3) = augment (extractQuality (Interval ((a - 1), d)))
  | (a < 7) && (d == 4) = diminish (extractQuality (Interval ((a + 1), d)))
  | (a, d) == (7, 4) = Perfect
  | (a > 7) && (d == 4) = augment (extractQuality (Interval ((a - 1), d)))
  | (a < 8) && (d == 5) = diminish (extractQuality (Interval ((a + 1), d)))
  | (a, d) == (8, 5) = Minor
  | (a, d) == (9, 5) = Major
  | (a > 9) && (d == 5) = augment (extractQuality (Interval ((a - 1), d)))
  | (a < 10) && (d == 6) = diminish (extractQuality (Interval ((a + 1), d)))
  | (a, d) == (10, 6) = Minor
  | (a, d) == (11, 6) = Major
  | (a > 11) && (d == 6) = augment (extractQuality (Interval ((a - 1), d)))
  | (a < 12) && (d == 7) = diminish (extractQuality (Interval ((a + 1), d)))
  | (a, d) == (12, 7) = Perfect
  | (a > 12) && (d == 7) = augment (extractQuality (Interval ((a - 1), d)))
-- note: these last two cases *have* to be this way round, otherwise
-- infinite loop occurs.
  | (a > 12) || (d > 7) = extractQuality (Interval ((a - 12), (d - 7)))
  | (a < 0) || (d < 0) = extractQuality (Interval ((-a), (-d)))



-- | Integer div of intervals: i / di = x, where x is an integer
intervalDiv (Interval (a, d)) (Interval (1, 0)) = a
intervalDiv (Interval (a, d)) (Interval (0, 1)) = d
intervalDiv i di
  | (i > basis_P1) = intervalDivPos i di
  | (i < basis_P1) = intervalDivNeg i di
  | otherwise = 0 :: Int
  where 
    intervalDivPos i di
      | (i < basis_P1) = undefined
      | (i ^-^ di) < basis_P1 = 0
      | otherwise = 1 + (intervalDiv (i ^-^ di) di)
    intervalDivNeg i di
      | (i > basis_P1) = undefined
      | (i ^+^ di) > basis_P1 = 0
      | otherwise = 1 + (intervalDiv (i ^+^ di) di)

-- | Represent an interval i in a new basis (j, k).
-- 
-- We want x,y where i = x*j + y*k
--
-- e.g., convertBasis basis_d2 _P5 basis_P8 == Just (-12,7), as expected.

convertBasis i j k
  | (p == 0) = Nothing
  | not $ p `divides` r = Nothing
  | not $ p `divides` q = Nothing
  | otherwise = Just (r `div` p, q `div` p)
  where Interval (m, n) = i
        Interval (a, b) = j
        Interval (c, d) = k
        p = (a*d - b*c)
        q = (a*n - b*m)
        r = (d*m - c*n)


-- | Same as above, but don't worry if new interval has non-integer
-- coefficients -- useful when getting a value to use as a frequency
-- ratio in a tuning system.
convertBasisFloat i j k
  | (p == 0) = Nothing
  | otherwise = Just (r / p, q / p)
  where Interval (m, n) = i
        Interval (a, b) = j
        Interval (c, d) = k
        p = fromIntegral $ (a*d - b*c)
        q = fromIntegral $ (a*n - b*m)
        r = fromIntegral $ (d*m - c*n)


x `divides` y = (y `rem` x) == 0
<|MERGE_RESOLUTION|>--- conflicted
+++ resolved
@@ -417,12 +417,6 @@
 -- consonance, 'interval' returns a perfect or diminished interval respectively.
 --
 
-<<<<<<< HEAD
-_P1 = Interval (0, 0)
-_A1 = Interval (1, 0)
-_d2 = Interval (0, 1)
-_P8 = Interval (12, 7)
-=======
 -- mkInterval quality number = mkInterval' (qualityToDiff (isPerfectNumber diatonic) quality) (fromIntegral number)
 --     where
 --         (_, diatonic) = (fromIntegral $ number - 1) `divMod` 7
@@ -437,7 +431,6 @@
 basis_A1 = Interval (1, 0)
 basis_d2 = Interval (0, 1)
 basis_P8 = Interval (12, 7)
->>>>>>> 5285d49d
 
 mkInterval :: Quality -> Number -> Interval
 
@@ -447,7 +440,6 @@
 mkInterval (Augmented 1) 1 = basis_A1
 mkInterval (Diminished 1) 2 = basis_d2
 
-mkInterval (Diminished 1) 2 = basis_d2
 mkInterval Minor 2 = basis_d2 ^+^ basis_A1
 mkInterval Major 2 = (mkInterval Minor 2) ^+^ basis_A1
 mkInterval (Augmented 1) 2 = (mkInterval Major 2) ^+^ basis_A1
