
{-# LANGUAGE DeriveDataTypeable         #-}
{-# LANGUAGE GeneralizedNewtypeDeriving #-}
{-# LANGUAGE NoMonomorphismRestriction  #-}
{-# LANGUAGE StandaloneDeriving         #-}
{-# LANGUAGE TypeFamilies               #-}

------------------------------------------------------------------------------------
-- |
-- Copyright   : (c) Hans Hoglund, Edward Lilley 2012–2014
--
-- License     : BSD-style
--
-- Maintainer  : hans@hanshoglund.se
-- Stability   : experimental
-- Portability : non-portable (TF,GNTD)
--
-- Provides standard intervals.
--
-------------------------------------------------------------------------------------

module Music.Pitch.Common.Interval (


        -- * Intervals
        Interval,
        -- ** Creating intervals
        interval,
        interval',
        _number,
        _quality,
        _steps,
        _alteration,
        
        -- ** Synonyms
        perfect,
        major,
        minor,
        augmented,
        diminished,
        doublyAugmented,
        doublyDiminished,

        -- ** Inspecting intervals
        isNegative,
        isPositive,
        isNonNegative,
        isPerfectUnison,
        isStep,
        isLeap,

        -- ** Simple and compound intervals
        isSimple,
        isCompound,
        separate,
        simple,
        octaves,

        -- *** Inversion
        invert,

        -- * Utility
        asInterval,

        -- * Basis values
        IntervalBasis(..),

        -- ** Converting basis
        convertBasis,
        convertBasisFloat,
        intervalDiv,
  ) where

<<<<<<< HEAD
import Data.Maybe
import Data.Either
import Data.Semigroup
import Data.VectorSpace
-- import Data.AffineSpace
import Data.Basis
import Data.Typeable
import Control.Monad
import Control.Applicative
import qualified Data.List as List

import Music.Pitch.Augmentable
import Music.Pitch.Literal
import Music.Pitch.Common.Semitones

-- |
-- Interval quality is either perfect, major, minor, augmented, and
-- diminished. This representation allows for an arbitrary number of
-- augmentations or diminutions, so /augmented/ is represented by @Augmented
-- 1@, /doubly augmented/ by @Augmented 2@ and so on.
--
-- The quality of a compound interval is the quality of the simple interval on
-- which it is based.
--
-- Note that (Augmented 0) and (Diminished 0) are superfluous identity
-- values, use Perfect instead. Augmented and Diminished must also
-- take only positive arguments.

data Quality
    = Major
    | Minor
    | Perfect
    | Augmented Int
    | Diminished Int
    deriving (Eq, Ord, Show)

instance HasQuality Quality where
    quality = id


-- | Augmentable Quality instance
-- 
-- This Augmentable instance exists solely for use of the getQuality
-- function, which ensures that there is never any ambiguity around
-- diminished/augmented intervals turning into major/minor/perfect
-- intervals.

instance Augmentable Quality where
  augment Major = Augmented 1
  augment Minor = Major
  augment Perfect = Augmented 1
  augment (Augmented n) = Augmented (n + 1)
  augment (Diminished n) = Diminished (n - 1)
  diminish Major = Minor
  diminish Minor = Diminished 1
  diminish Perfect = Diminished 1
  diminish (Augmented n) = Augmented (n - 1)
  diminish (Diminished n) = Diminished (n + 1)

class HasQuality a where
    quality :: a -> Quality

-- |
-- Invert a quality.
-- 
-- Perfect is unaffected, major becomes minor and vice versa, augmented
-- becomes diminished and vice versa. 
--
invertQuality :: Quality -> Quality
invertQuality = go
    where
        go Major            = Minor
        go Minor            = Major
        go Perfect          = Perfect
        go (Augmented n)    = Diminished n
        go (Diminished n)   = Augmented n


-- | 
-- Returns whether the given quality is perfect.
-- 
isPerfect :: HasQuality a => a -> Bool
isPerfect a = case quality a of { Perfect -> True ; _ -> False }

-- | 
-- Returns whether the given quality is major.
-- 
isMajor :: HasQuality a => a -> Bool
isMajor a = case quality a of { Major -> True ; _ -> False }

-- | 
-- Returns whether the given quality is minor.
-- 
isMinor :: HasQuality a => a -> Bool
isMinor a = case quality a of { Minor -> True ; _ -> False }

-- | 
-- Returns whether the given quality is /augmented/ (including double augmented etc).
-- 
isAugmented :: HasQuality a => a -> Bool
isAugmented a = case quality a of { Augmented _ -> True ; _ -> False }

-- | 
-- Returns whether the given quality is /diminished/ (including double diminished etc).
-- 
isDiminished :: HasQuality a => a -> Bool
isDiminished a = case quality a of { Diminished _ -> True ; _ -> False }

-- |
-- The number portion of an interval (i.e. second, third, etc).
--
-- Note that the interval number is always one step larger than number of steps spanned by
-- the interval (i.e. a third spans two diatonic steps). Thus 'number' does not distribute
-- over addition:
--
-- > number (a + b) = number a + number b - 1
--
newtype Number = Number { getNumber :: Int }
    deriving (Eq, Ord, Num, Enum, Real, Integral)
    
instance Show Number where { show = show . getNumber }
instance HasNumber Number where number = id


-- | A synonym for @1@.
unison      :: Number
unison      = 1

-- | A synonym for @1@.
prime       :: Number
prime       = 1
=======
import           Data.Either
import           Data.Maybe
import           Data.Semigroup
import           Data.VectorSpace
import           Data.AffineSpace.Point (relative)
import           Control.Applicative
import           Control.Monad
import           Control.Lens hiding (simple)
import           Data.Basis
import qualified Data.List                    as List
import           Data.Typeable
import           Numeric.Positive
>>>>>>> 93f6d8af

import           Music.Pitch.Absolute
import           Music.Pitch.Augmentable
import           Music.Pitch.Common.Semitones
import           Music.Pitch.Common.Quality
import           Music.Pitch.Common.Number
import           Music.Pitch.Common.Chromatic
import           Music.Pitch.Common.Diatonic
import           Music.Pitch.Literal














-- |
-- A musical interval such as minor third, augmented fifth, duodecim etc.
--
-- We include direction in in this definition, so a downward minor third (written @-m3@)
-- is distinct from an upward minor third (written @m3@). Note that @_P1@ and @-P1@ are
-- synynoms.
--
-- Not to be confused with a mathematical inverval in pitch space, which is called
-- 'Ambitus'. Intervals and pitches form an affine-vector space pair with intervals and
-- /vectors/ and pitches as /points/. To add an interval to a, use '.+^'. To get the
-- interval between two pitches, use '.-.'.
--
-- > c .+^ minor third == eb
-- > f .-. c           == perfect fourth
--
-- Adding intervals preserves spelling. For example:
--
-- > m3 ^+^ _M3 = _P5
-- > d5 ^+^ _M6 = m10
--
-- The scalar type of 'Interval' is 'Int', using '^*' to stack intervals of a certain type
-- on top of each other. For example @_P5 ^* 2@ is a stack of 2 perfect fifths, or a major
-- ninth. The 'Num' instance works as expected for '+', 'negate' and 'abs', and
-- (arbitrarily) uses minor seconds for multiplication. If you find yourself '*', or
-- 'signum' on intervals, consider switching to '*^' or 'normalized'.
--
-- Intervals are generally described in terms of 'Quality' and 'Number'. To construct an
-- interval, use the 'interval' constructor, the utility constructors 'major', 'minor',
-- 'augmented' and 'diminished', or the interval literals:
--
-- > m5  == minor   fifth    == interval Minor   5 > _P4 == perfect fourth   == interval
-- Perfect 5 > d5  == diminished fifth == diminish (perfect fifth)
--
newtype Interval = Interval { getInterval :: (
            Int,  -- Number of A1, i.e. chromatic steps
            Int   -- Number of d2, i.e. diatonic steps
    ) }
    deriving (Eq, Typeable)

-- | Lexicographical ordering, comparing the 'd2' component of the
-- Interval first, as it's tied to the Number which is expected to be
-- 'bigger' than the Quality, assuming ordinary tuning systems
instance Ord Interval where
  Interval a `compare` Interval b = swap a `compare` swap b
    where swap (x,y) = (y,x)

-- | Avoid using '(*)', or 'signum' on intervals.
instance Num Interval where
  (+)           = addInterval
  negate        = negateInterval
  abs a         = if isNegative a then negate a else a
  (*)           = error "Music.Pitch.Common.Interval: no overloading for (*)"
  signum        = error "Music.Pitch.Common.Interval: no overloading for signum"
  fromInteger   = error "Music.Pitch.Common.Interval: no overloading for fromInteger"

instance Show Interval where
  show a
    | isNegative a = "-" ++ showQuality (extractQuality a) ++ show (abs $ extractNumber a)
    | otherwise    =        showQuality (extractQuality a) ++ show (abs $ extractNumber a)
    where
      showQuality Major            = "_M"
      showQuality Minor            = "m"
      showQuality Perfect          = "_P"
      showQuality (Augmented n)    = "_" ++ replicate (fromIntegral n) 'A'
      showQuality (Diminished n)   = replicate (fromIntegral n) 'd'

instance Semigroup Interval where
  (<>)    = addInterval

instance Monoid Interval where
  mempty  = basis_P1
  mappend = addInterval

instance AdditiveGroup Interval where
  zeroV   = basis_P1
  (^+^)   = addInterval
  negateV = negateInterval

instance VectorSpace Interval where
  type Scalar Interval = Integer
  (*^) = stackInterval

-- TODO move
data IntervalBasis = Chromatic | Diatonic
  deriving (Eq, Ord, Show, Enum)

instance HasBasis Interval where
  type Basis Interval = IntervalBasis
  basisValue Chromatic = basis_A1
  basisValue Diatonic  = basis_d2
  decompose  (Interval (c,d)) = [(Chromatic, fromIntegral c), (Diatonic, fromIntegral d)]
  decompose' (Interval (c,d)) Chromatic = fromIntegral c
  decompose' (Interval (c,d)) Diatonic  = fromIntegral d

instance HasQuality Interval where
  quality i = extractQuality i

instance HasNumber Interval where
  number i = extractNumber i

instance Augmentable Interval where
  augment i = i ^+^ basis_A1
  diminish i = i ^-^ basis_A1

instance HasSemitones Interval where
  semitones (Interval (a, d)) = fromIntegral a -- assuming "semitone" == A1

instance IsInterval Interval where
  fromInterval (IntervalL (o,d,c)) = (basis_P8^*o) ^+^ (basis_A1^*c) ^+^ (basis_d2^*d)

negateInterval :: Interval -> Interval
negateInterval (Interval (a, d)) = Interval (-a, -d)

addInterval :: Interval -> Interval -> Interval
addInterval (Interval (a1, d1)) (Interval (a2, d2)) = Interval (a1 + a2, d1 + d2)

stackInterval :: Integer -> Interval -> Interval
stackInterval n a
  | n >= 0    = mconcat $ replicate (fromIntegral n) a
  | otherwise = negate $ stackInterval (negate n) a

intervalDiff :: Interval -> Int
intervalDiff (Interval (c, d)) = c - diatonicToChromatic d

-- |
-- Creates an interval from a quality and number.
--
-- Given 'Perfect' with an number not indicating a perfect consonant, 'interval' returns a
-- major interval instead. Given 'Major' or 'Minor' with a number indicating a perfect
-- consonance, 'interval' returns a perfect or diminished interval respectively.
--
mkInterval'
  :: Int        -- ^ Difference in chromatic steps (?).
  -> Int        -- ^ Number of diatonic steps (NOT interval number).
  -> Interval
mkInterval' diff diatonic = Interval (diatonicToChromatic diatonic + diff, diatonic)

basis_P1 = Interval (0, 0)
basis_A1 = Interval (1, 0)
basis_d2 = Interval (0, 1)
basis_P5 = Interval (7, 4)
basis_P8 = Interval (12, 7)



-- |
-- Extracting the 'number' from an interval vector.
--
-- Note that (a, d) is a representation of the interval (a * A1) + (d
-- * d2), so the 'number' part of the interval must be stored entirely
-- in the d * d2 part (adding a unison, perfect or otherwise, can
-- never increase the number of the interval)
--
extractNumber :: Interval -> Number
extractNumber (Interval (a, d))
  | d >= 0    = Number (d + 1)
  | otherwise = Number (d - 1)


-- |
-- Extracting the 'quality' from an interval vector.
--
-- This is much more finicky, as the A1 and d2 intervals interact in a
-- complex way to produce the perfect/major/minor/etc. intervals that
-- we are used to reading.

extractQuality :: Interval -> Quality
extractQuality (Interval (a, d))
  | (a < 0) && (d == 0) = diminish (extractQuality (Interval ((a + 1), d)))
  | (a, d) == (0, 0) = Perfect
  | (a > 0) && (d == 0) = augment (extractQuality (Interval ((a - 1), d)))
  | (a < 1) && (d == 1) = diminish (extractQuality (Interval ((a + 1), d)))
  | (a, d) == (1, 1) = Minor
  | (a, d) == (2, 1) = Major
  | (a > 2) && (d == 1) = augment (extractQuality (Interval ((a - 1), d)))
  | (a < 3) && (d == 2) = diminish (extractQuality (Interval ((a + 1), d)))
  | (a, d) == (3, 2) = Minor
  | (a, d) == (4, 2) = Major
  | (a > 4) && (d == 2) = augment (extractQuality (Interval ((a - 1), d)))
  | (a < 5) && (d == 3) = diminish (extractQuality (Interval ((a + 1), d)))
  | (a, d) == (5, 3) = Perfect
  | (a > 5) && (d == 3) = augment (extractQuality (Interval ((a - 1), d)))
  | (a < 7) && (d == 4) = diminish (extractQuality (Interval ((a + 1), d)))
  | (a, d) == (7, 4) = Perfect
  | (a > 7) && (d == 4) = augment (extractQuality (Interval ((a - 1), d)))
  | (a < 8) && (d == 5) = diminish (extractQuality (Interval ((a + 1), d)))
  | (a, d) == (8, 5) = Minor
  | (a, d) == (9, 5) = Major
  | (a > 9) && (d == 5) = augment (extractQuality (Interval ((a - 1), d)))
  | (a < 10) && (d == 6) = diminish (extractQuality (Interval ((a + 1), d)))
  | (a, d) == (10, 6) = Minor
  | (a, d) == (11, 6) = Major
  | (a > 11) && (d == 6) = augment (extractQuality (Interval ((a - 1), d)))
  | (a < 12) && (d == 7) = diminish (extractQuality (Interval ((a + 1), d)))
  | (a, d) == (12, 7) = Perfect
  | (a > 12) && (d == 7) = augment (extractQuality (Interval ((a - 1), d)))
-- note: these last two cases *have* to be this way round, otherwise
-- infinite loop occurs.
  | (a > 12) || (d > 7) = extractQuality (Interval ((a - 12), (d - 7)))
  | (a < 0) || (d < 0) = extractQuality (Interval ((-a), (-d)))


-- | Creates a perfect interval.
--   If given an inperfect number, constructs a major interval.
perfect :: Number -> Interval
perfect = mkInterval Perfect

-- | Creates a major interval.
--   If given a perfect number, constructs a perfect interval.
major :: Number -> Interval
major = mkInterval Major

-- | Creates a minor interval.
--   If given a perfect number, constructs a diminished interval.
minor :: Number -> Interval
minor = mkInterval Minor

-- | Creates an augmented interval.
augmented :: Number -> Interval
augmented  = mkInterval (Augmented 1)

-- | Creates a diminished interval.
diminished :: Number -> Interval
diminished = mkInterval (Diminished 1)

-- | Creates a doubly augmented interval.
doublyAugmented :: Number -> Interval
doublyAugmented  = mkInterval (Augmented 2)

-- | Creates a doubly diminished interval.
doublyDiminished :: Number -> Interval
doublyDiminished = mkInterval (Diminished 2)

{-

Prelude Music.Prelude> separate (2*^_P8+m3)
(2,m3)
Prelude Music.Prelude>
Prelude Music.Prelude> separate (3*^_P8+m3)
(3,m3)
Prelude Music.Prelude>
Prelude Music.Prelude> separate (0*^_P8+m3)
(0,m3)
Prelude Music.Prelude> separate ((-1)*^_P8+m3)

-}
-- |
-- Separate a compound interval into octaves and a simple interval.
--
-- > (perfect octave)^*x + y = z  iff  (x, y) = separate z
--
separate :: Interval -> (Octaves, Interval)
separate i = (fromIntegral o, i ^-^ (fromIntegral o *^ basis_P8))
  where
    o = octaves i

-- |
-- Returns the non-simple part of an interval.
--
-- > _P8^*octaves x ^+^ simple x = x
--
octaves :: Interval -> Octaves
octaves (Interval (_,d)) = fromIntegral $ d `div` 7

-- |
-- Returns the simple part of an interval.
--
-- > (perfect octave)^*x + y = z  iff  y = simple z
--
simple :: Interval -> Interval
simple = snd . separate

-- |
-- Returns whether the given interval is simple.
--
-- A simple interval is a non-negative interval spanning less than one octave.
--
isSimple :: Interval -> Bool
isSimple x = octaves x == 0

-- |
-- Returns whether the given interval is compound.
--
-- A compound interval is either a negative interval, or a positive interval spanning
-- one octave or more.
--
isCompound :: Interval -> Bool
isCompound x = octaves x /= 0

-- |
-- Returns whether the given interval is negative.
--
isNegative :: Interval -> Bool
isNegative (Interval (a, d)) = d < 0

-- |
-- Returns whether the given interval is positive.
--
isPositive :: Interval -> Bool
isPositive x@(Interval (a, d)) = d >= 0 && not (isPerfectUnison x)

-- |
-- Returns whether the given interval is non-negative. This implies that it is either positive or a perfect unison.
--
isNonNegative :: Interval -> Bool
isNonNegative (Interval (a, d)) = d >= 0

-- |
-- Returns whether the given interval a perfect unison.
--
isPerfectUnison :: Interval -> Bool
isPerfectUnison (Interval (a, d)) = (a,d) == (0,0)

-- |
-- Returns whether the given interval is a step (a second or smaller).
--
-- Only diatonic 'number' is taken into account, so @_A2@ is considered
-- a step and @m3@ a leap, even though they have the same number of
-- semitones.
--
isStep :: Interval -> Bool
isStep (Interval (a, d)) = (abs d) <= 1

-- |
-- Returns whether the given interval is a leap (larger than a second).
--
-- Only the diatonic 'number' is taken into account, so @_A2@ is considered
-- a step and @m3@ a leap, even though they have the same number of
-- semitones.
--
isLeap :: Interval -> Bool
isLeap (Interval (a, d)) = (abs d) > 1


-- |
-- Intervallic inversion.
--
-- The inversion an interval is determined as follows:
--
-- * The number of a simple interval the difference of nine and the number of its inversion.
--
-- * The quality of a simple interval is the inversion of the quality of its inversion.
--
-- * The inversion of a compound interval is the inversion of its simple component.
--
invert :: Interval -> Interval
invert = simple . negate

-- |
-- This is just the identity function, but is useful to fix the type of 'Interval'.
--
asInterval :: Interval -> Interval
asInterval = id







mkInterval :: Quality -> Number -> Interval
mkInterval q n = mkInterval' (fromIntegral diff) (fromIntegral steps)
  where
    diff  = qualityToDiff (n > 0) (expectedQualityType n) (q)
    steps = case n `compare` 0 of
      GT -> n - 1
      EQ -> error "diatonicSteps: Invalid number 0"
      LT -> n + 1
    -- steps = n^.diatonicSteps






-- | View or set the alteration (i.e. the number of chromatic steps differing from the excepted number) in an interval.
_alteration :: Lens' Interval ChromaticSteps
_alteration = from interval' . _1

-- | View or set the number of chromatic steps in an interval.
_steps :: Lens' Interval DiatonicSteps
_steps = from interval' . _2

-- | View or set the quality of an interval.
_quality :: Lens' Interval Quality
_quality = from interval . _1

-- | View or set the number component of an interval.
_number :: Lens' Interval Number 
_number = from interval . _2

-- | View an interval as a pair of quality and number or vice versa.
interval :: Iso' (Quality, Number) Interval
interval = iso (uncurry mkInterval) (\x -> (quality x, number x))

-- | View an interval as a pair of alteration and diatonic steps or vice versa.
interval' :: Iso' (ChromaticSteps, DiatonicSteps) Interval
interval' = iso (\(d,s) -> mkInterval' (fromIntegral d) (fromIntegral s)) 
  (\x -> (qualityToDiff (number x >= 0) (expectedQualityType (number x)) (quality x), (number x)^.diatonicSteps))

{-

-- -- TODO be "nice"
-- mkIntervalNice :: Quality -> Number -> Interval
-- mkIntervalNice q n
--   | expectedQualityType n `elem` qualityTypes q = mkInterval q n 
--   | expectedQualityType n == MajorMinorType     = mkInterval (toMajorMinorType q) n
--   | expectedQualityType n == PerfectType        = mkInterval (toPerfectType q) n

toMajorMinorType Perfect = Major
toPerfectType    Major   = Perfect
toPerfectType    Minor   = (Diminished 1)
-- toPerfectType    x = x

-}


          
{-|
>>> m3 & _number %~ pred
m2
>>> m3 & _number %~ succ
d4
>>> _M3 & _number %~ succ
_P4


>>> m3 & _number +~ 1
d4
>>> m3 & _number +~ 2
d5
>>> m3 & _number +~ 3
m6
>>> m3 & _number +~ 4


>>> m3 & _quality .~ Minor
m3
>>> _P5 & _quality .~ Minor
d5
>>> (-d5) & _quality %~ diminish


TODO only obeys lens laws up to quality normalization

>>> _P5 & _quality .~ Minor
d5
>>> _P5 & _quality .~ (Diminished 1)
d5

-}             


-- Internal stuff

-- TODO more generic pattern here
diatonicToChromatic :: Int -> Int
diatonicToChromatic d = (octaves*12) + go restDia
    where
        -- restDia is always in [0..6]
        (octaves, restDia) = d `divMod` 7
        go = ([0,2,4,5,7,9,11] !!)

-- | Integer div of intervals: i / di = x, where x is an integer
intervalDiv :: Interval -> Interval -> Int
intervalDiv (Interval (a, d)) (Interval (1, 0)) = a
intervalDiv (Interval (a, d)) (Interval (0, 1)) = d
intervalDiv i di
  | (i > basis_P1) = intervalDivPos i di
  | (i < basis_P1) = intervalDivNeg i di
  | otherwise = 0 :: Int
  where
    intervalDivPos i di
      | (i < basis_P1) = undefined
      | (i ^-^ di) < basis_P1 = 0
      | otherwise = 1 + (intervalDiv (i ^-^ di) di)
    intervalDivNeg i di
      | (i > basis_P1) = undefined
      | (i ^+^ di) > basis_P1 = 0
      | otherwise = 1 + (intervalDiv (i ^+^ di) di)

-- | Represent an interval i in a new basis (j, k).
--
-- We want x,y where i = x*j + y*k
--
-- e.g., convertBasis basis_d2 _P5 basis_P8 == Just (-12,7), as expected.

convertBasis
  :: Interval
  -> Interval
  -> Interval
  -> Maybe (Int, Int)
convertBasis i j k
  | (p == 0) = Nothing
  | not $ p `divides` r = Nothing
  | not $ p `divides` q = Nothing
  | otherwise = Just (r `div` p, q `div` p)
  where
    Interval (m, n) = i
    Interval (a, b) = j
    Interval (c, d) = k
    p = (a*d - b*c)
    q = (a*n - b*m)
    r = (d*m - c*n)


-- | Same as above, but don't worry if new interval has non-integer
-- coefficients -- useful when getting a value to use as a frequency
-- ratio in a tuning system.
convertBasisFloat :: (Fractional t, Eq t)
  => Interval
  -> Interval
  -> Interval
  -> Maybe (t, t)
convertBasisFloat i j k
  | (p == 0) = Nothing
  | otherwise = Just (r / p, q / p)
  where Interval (m, n) = i
        Interval (a, b) = j
        Interval (c, d) = k
        p = fromIntegral $ (a*d - b*c)
        q = fromIntegral $ (a*n - b*m)
        r = fromIntegral $ (d*m - c*n)


divides :: Integral a => a -> a -> Bool
x `divides` y = (y `rem` x) == 0
<|MERGE_RESOLUTION|>--- conflicted
+++ resolved
@@ -23,7 +23,7 @@
 
 
         -- * Intervals
-        Interval,
+        Interval(..),
         -- ** Creating intervals
         interval,
         interval',
@@ -71,139 +71,6 @@
         intervalDiv,
   ) where
 
-<<<<<<< HEAD
-import Data.Maybe
-import Data.Either
-import Data.Semigroup
-import Data.VectorSpace
--- import Data.AffineSpace
-import Data.Basis
-import Data.Typeable
-import Control.Monad
-import Control.Applicative
-import qualified Data.List as List
-
-import Music.Pitch.Augmentable
-import Music.Pitch.Literal
-import Music.Pitch.Common.Semitones
-
--- |
--- Interval quality is either perfect, major, minor, augmented, and
--- diminished. This representation allows for an arbitrary number of
--- augmentations or diminutions, so /augmented/ is represented by @Augmented
--- 1@, /doubly augmented/ by @Augmented 2@ and so on.
---
--- The quality of a compound interval is the quality of the simple interval on
--- which it is based.
---
--- Note that (Augmented 0) and (Diminished 0) are superfluous identity
--- values, use Perfect instead. Augmented and Diminished must also
--- take only positive arguments.
-
-data Quality
-    = Major
-    | Minor
-    | Perfect
-    | Augmented Int
-    | Diminished Int
-    deriving (Eq, Ord, Show)
-
-instance HasQuality Quality where
-    quality = id
-
-
--- | Augmentable Quality instance
--- 
--- This Augmentable instance exists solely for use of the getQuality
--- function, which ensures that there is never any ambiguity around
--- diminished/augmented intervals turning into major/minor/perfect
--- intervals.
-
-instance Augmentable Quality where
-  augment Major = Augmented 1
-  augment Minor = Major
-  augment Perfect = Augmented 1
-  augment (Augmented n) = Augmented (n + 1)
-  augment (Diminished n) = Diminished (n - 1)
-  diminish Major = Minor
-  diminish Minor = Diminished 1
-  diminish Perfect = Diminished 1
-  diminish (Augmented n) = Augmented (n - 1)
-  diminish (Diminished n) = Diminished (n + 1)
-
-class HasQuality a where
-    quality :: a -> Quality
-
--- |
--- Invert a quality.
--- 
--- Perfect is unaffected, major becomes minor and vice versa, augmented
--- becomes diminished and vice versa. 
---
-invertQuality :: Quality -> Quality
-invertQuality = go
-    where
-        go Major            = Minor
-        go Minor            = Major
-        go Perfect          = Perfect
-        go (Augmented n)    = Diminished n
-        go (Diminished n)   = Augmented n
-
-
--- | 
--- Returns whether the given quality is perfect.
--- 
-isPerfect :: HasQuality a => a -> Bool
-isPerfect a = case quality a of { Perfect -> True ; _ -> False }
-
--- | 
--- Returns whether the given quality is major.
--- 
-isMajor :: HasQuality a => a -> Bool
-isMajor a = case quality a of { Major -> True ; _ -> False }
-
--- | 
--- Returns whether the given quality is minor.
--- 
-isMinor :: HasQuality a => a -> Bool
-isMinor a = case quality a of { Minor -> True ; _ -> False }
-
--- | 
--- Returns whether the given quality is /augmented/ (including double augmented etc).
--- 
-isAugmented :: HasQuality a => a -> Bool
-isAugmented a = case quality a of { Augmented _ -> True ; _ -> False }
-
--- | 
--- Returns whether the given quality is /diminished/ (including double diminished etc).
--- 
-isDiminished :: HasQuality a => a -> Bool
-isDiminished a = case quality a of { Diminished _ -> True ; _ -> False }
-
--- |
--- The number portion of an interval (i.e. second, third, etc).
---
--- Note that the interval number is always one step larger than number of steps spanned by
--- the interval (i.e. a third spans two diatonic steps). Thus 'number' does not distribute
--- over addition:
---
--- > number (a + b) = number a + number b - 1
---
-newtype Number = Number { getNumber :: Int }
-    deriving (Eq, Ord, Num, Enum, Real, Integral)
-    
-instance Show Number where { show = show . getNumber }
-instance HasNumber Number where number = id
-
-
--- | A synonym for @1@.
-unison      :: Number
-unison      = 1
-
--- | A synonym for @1@.
-prime       :: Number
-prime       = 1
-=======
 import           Data.Either
 import           Data.Maybe
 import           Data.Semigroup
@@ -216,7 +83,6 @@
 import qualified Data.List                    as List
 import           Data.Typeable
 import           Numeric.Positive
->>>>>>> 93f6d8af
 
 import           Music.Pitch.Absolute
 import           Music.Pitch.Augmentable
