{-# LANGUAGE DeriveDataTypeable #-}
{-# LANGUAGE FlexibleContexts #-}
{-# LANGUAGE FlexibleInstances #-}
{-# LANGUAGE GeneralizedNewtypeDeriving #-}
{-# LANGUAGE MultiParamTypeClasses #-}
{-# LANGUAGE StandaloneDeriving #-}
{-# LANGUAGE TypeApplications #-}
{-# LANGUAGE TypeFamilies #-}
{-# LANGUAGE ViewPatterns #-}
{-# OPTIONS_GHC -Wall
  -Wcompat
  -Wincomplete-record-updates
  -Wincomplete-uni-patterns
  -Werror
  -fno-warn-name-shadowing
  -fno-warn-unused-imports
  -fno-warn-redundant-constraints #-}

------------------------------------------------------------------------------------

-------------------------------------------------------------------------------------

-- |
-- Copyright   : (c) Hans Hoglund 2012
--
-- License     : BSD-style
--
-- Maintainer  : hans@hanshoglund.se
-- Stability   : experimental
-- Portability : non-portable (TF,GNTD)
--
-- Provides miscellaneous instances.
module Music.Prelude.Inspectable
  ( Inspectable (..),
    InspectableNote (..),
  )
where

import Data.Foldable (toList)
import Music.Prelude.Standard
import Music.Score ()
import qualified Music.Time
import qualified System.Info
import qualified System.Process
import qualified System.Process

class Inspectable a where
  inspectableToMusic :: a -> Music

class InspectableNote a where
  -- inspectableToNote :: a -> StandardNote

  inspectableToMusicNote :: a -> Music

-- instance Inspectable (Score StandardNote) where
--   inspectableToMusic = id

-- TODO not just Pitch
instance InspectableNote a => Inspectable (Pattern a) where
  inspectableToMusic = inspectableToMusic . flip renderPattern (0 <-> 1)

instance Inspectable a => Inspectable (Maybe a) where
  inspectableToMusic = maybe mempty id . fmap inspectableToMusic

instance InspectableNote a => Inspectable (Score a) where
  inspectableToMusic = join . fmap inspectableToMusicNote

instance InspectableNote Pitch where
  inspectableToMusicNote = pure . fromPitch

instance InspectableNote Asp1a where
  inspectableToMusicNote = pure . pure

instance InspectableNote a => InspectableNote (Maybe a) where
  inspectableToMusicNote = maybe mempty id . fmap inspectableToMusicNote

instance InspectableNote () where
  inspectableToMusicNote () = fromPitch c

instance InspectableNote a => InspectableNote [a] where
  inspectableToMusicNote = mconcat . fmap inspectableToMusicNote

instance InspectableNote a => Inspectable (Voice a) where
  inspectableToMusic = join . fmap inspectableToMusicNote . renderAlignedVoice . aligned 0 0

instance InspectableNote a => Inspectable (Aligned (Voice a)) where
  inspectableToMusic = join . fmap inspectableToMusicNote . renderAlignedVoice

instance InspectableNote a => Inspectable [Aligned (Voice a)] where
  inspectableToMusic = rcat . fmap (join . fmap inspectableToMusicNote . renderAlignedVoice)

-- inspectableToMusic . rcat . fmap (preserveMeta $ asScore . fmap fromPitch . mcatMaybes . renderAlignedVoice)

instance InspectableNote a => Inspectable (Note a) where
  inspectableToMusic x = inspectableToMusic $ [x] ^. voice

instance InspectableNote a => Inspectable (Event a) where
  inspectableToMusic x = inspectableToMusic $ [x] ^. score

-- instance Inspectable (Voice ()) where
-- inspectableToMusic = inspectableToMusic . set pitches (c::Pitch)
instance Inspectable (Ambitus Interval Pitch) where
  inspectableToMusic x = stretch 0.5 $ let Ambitus m n = x in glissando $ fromPitch m |> fromPitch n

-- instance Inspectable (Mode Interval Pitch) where
--  inspectableToMusic = inspectableToMusic . scale c

<<<<<<< HEAD
-- instance Inspectable (Mode Pitch) where
--  inspectableToMusic = inspectableToMusic . modeToScale c
=======
instance Inspectable (ChordType Interval Pitch) where
  inspectableToMusic = inspectableToMusic . chord c
>>>>>>> aa2dbda5

instance Inspectable (Scale Interval Pitch) where
  inspectableToMusic = pseq . fmap fromPitch . toList . getVoiced . voiced . scaleToChord

instance Inspectable (Chord Interval Pitch) where
  inspectableToMusic = inspectableToMusic . voiced

instance Inspectable (Voiced Chord Interval Pitch) where
  inspectableToMusic = fmap fromPitch . ppar . map (\x -> pure x :: Score Pitch) . toList . getVoiced

-- TODO should be on separate staves, but without left binding (implying simultanuety)
<<<<<<< HEAD
-- instance Inspectable [Mode Pitch] where
--   inspectableToMusic = rcat . fmap inspectableToMusic
=======
instance Inspectable [Mode Interval Pitch] where
   inspectableToMusic = inspectableToMusic . fmap (scale c)
>>>>>>> aa2dbda5

-- TODO should be on separate staves, but without left binding (implying simultanuety)
instance Inspectable [Scale Interval Pitch] where
  inspectableToMusic = rcat . fmap inspectableToMusic

instance Inspectable [ChordType Interval Pitch] where
  inspectableToMusic = pseq . fmap inspectableToMusic

instance Inspectable [Chord Interval Pitch] where
  inspectableToMusic = pseq . fmap inspectableToMusic

instance Inspectable [Voiced Chord Interval Pitch] where
  inspectableToMusic = pseq . fmap inspectableToMusic

instance Inspectable [Interval] where
  inspectableToMusic = rcat . fmap inspectableToMusic

instance Inspectable [Ambitus Interval Pitch] where
  inspectableToMusic = rcat . fmap inspectableToMusic

-- instance Inspectable [Hertz] where
--   inspectableToMusic xs = ppar $ map fromPitch $ map (^.from pitchHertz) xs
-- instance Inspectable [[Hertz]] where
--   inspectableToMusic = pseq . fmap inspectableToMusic
instance Inspectable [Pitch] where
  inspectableToMusic = compress 8 . pseq . fmap fromPitch

-- instance Inspectable Hertz where
-- inspectableToMusic = inspectableToMusic . (:[])
instance Inspectable Pitch where
  inspectableToMusic = inspectableToMusic . (: [])

instance Inspectable Interval where
  inspectableToMusic v = stretch 4 $ inspectableToMusic [c :: Pitch, c .+^ v]

instance Inspectable Span where
  inspectableToMusic s = transform s c

instance Inspectable Time where
  inspectableToMusic t = inspectableToMusic (t >-> (1 / 4))

-- TODO use power of 2 related to time...
instance Inspectable Duration where
  inspectableToMusic d = inspectableToMusic (0 >-> d)

instance Inspectable [Span] where
  inspectableToMusic xs = rcat $ fmap inspectableToMusic xs

instance Inspectable [Voice Pitch] where
  inspectableToMusic = rcat @Music . fmap (fmap fromPitch) . fmap (renderAlignedVoice . aligned 0 0)

instance Inspectable [Note Pitch] where
  inspectableToMusic = inspectableToMusic . fmap ((^. voice) . pure)<|MERGE_RESOLUTION|>--- conflicted
+++ resolved
@@ -105,13 +105,8 @@
 -- instance Inspectable (Mode Interval Pitch) where
 --  inspectableToMusic = inspectableToMusic . scale c
 
-<<<<<<< HEAD
--- instance Inspectable (Mode Pitch) where
---  inspectableToMusic = inspectableToMusic . modeToScale c
-=======
 instance Inspectable (ChordType Interval Pitch) where
   inspectableToMusic = inspectableToMusic . chord c
->>>>>>> aa2dbda5
 
 instance Inspectable (Scale Interval Pitch) where
   inspectableToMusic = pseq . fmap fromPitch . toList . getVoiced . voiced . scaleToChord
@@ -123,13 +118,8 @@
   inspectableToMusic = fmap fromPitch . ppar . map (\x -> pure x :: Score Pitch) . toList . getVoiced
 
 -- TODO should be on separate staves, but without left binding (implying simultanuety)
-<<<<<<< HEAD
--- instance Inspectable [Mode Pitch] where
---   inspectableToMusic = rcat . fmap inspectableToMusic
-=======
 instance Inspectable [Mode Interval Pitch] where
    inspectableToMusic = inspectableToMusic . fmap (scale c)
->>>>>>> aa2dbda5
 
 -- TODO should be on separate staves, but without left binding (implying simultanuety)
 instance Inspectable [Scale Interval Pitch] where
