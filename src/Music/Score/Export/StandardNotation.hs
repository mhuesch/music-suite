--- conflicted
+++ resolved
@@ -279,11 +279,7 @@
 import Music.Score.Pitch ()
 import Music.Score.Slide (SlideT, runSlideT)
 import Music.Score.StaffNumber (StaffNumberT, runStaffNumberT)
-<<<<<<< HEAD
-import Music.Score.Technique (HasTechniques (techniques), SomeTechnique (..), TechniqueT (..))
-=======
 import Music.Score.Technique (HasTechniques (techniques), SomeTechnique, TechniqueT (..))
->>>>>>> aa2dbda5
 import qualified Music.Score.Technique
 import Music.Score.Text (TextT, runTextT)
 import qualified Music.Score.Ties
@@ -346,19 +342,19 @@
   = SystemBar
       {-
       We treat all the following information as global.
-      
+
       This is more restrictive than most classical notations, but greatly
       simplifies representation. In this view, a score is a matrix of bars
       (each belonging to a single staff). Each bar must have a single
       time sig/key sig/rehearsal mark/tempo mark.
-      
+
       ----
       Note: Option First ~ Maybe
-      
+
       Alternatively we could just make these things into Monoids such that
       mempty means "no notation at this point", and remove the "Option First"
       part here.
-      
+
       Actually I'm pretty sure this is the right approach. See also #242
       -}
       { _barNumbers :: Option (First BarNumber),
@@ -401,11 +397,11 @@
         _sibeliusFriendlyName :: SibeliusFriendlyName,
         {-
         See also clefChanges
-        
+
         TODO change name of _instrumentDefaultClef
         More accurately, it represents the first clef to be used on the staff
         (and the only one if there are no changes.)
-        
+
         OTOH having clef in the staff at all is redundant, specifying clef
         is optional (along with everything else) in this representation anyway.
         This is arguably wrong, as stanard notation generally requires a clef.
@@ -413,7 +409,7 @@
         _instrumentDefaultClef :: Music.Pitch.Clef,
         {-
         I.e. -P5 for horn
-        
+
         Note that this representation indicates *written pitch*, not sounding (as does MusicXML),
         so this value is redundant when rendering a graphical score. OTOH if this representation
         is used to render *sound*, pitches need to be transposed acconrdingly.
@@ -1010,225 +1006,6 @@
   say "Lilypond: Converting music"
   music <- toLyMusic $ firstMovement
   return (header, music)
-<<<<<<< HEAD
-  where
-    toLyMusic :: (LilypondExportM m) => Movement -> m Lilypond.Music
-    toLyMusic m2 = do
-      let m = movementAssureSameNumberOfBars m2
-      -- We will copy system-staff info to each bar (time sigs, key sigs and so on,
-      -- which seems to be what Lilypond expects), so the system staff is included
-      -- in the rendering of each staff
-      renderedStaves <- traverse (toLyStaff $ m ^. systemStaff) (m ^. staves)
-      -- Now we still have (LabelTree BracketType), which is converted to a parallel
-      -- music expression, using \StaffGroup etc
-      toLyStaffGroup renderedStaves
-    toLyStaff :: (LilypondExportM m) => SystemStaff -> Staff -> m Lilypond.Music
-    toLyStaff sysBars staff =
-      id
-        <$> Lilypond.New "Staff" Nothing
-        <$> Lilypond.Sequential
-        <$> addPartName (staff ^. staffInfo . instrumentFullName)
-        <$> addClef (toLyClef $ staff ^. staffInfo . instrumentDefaultClef)
-        -- TODO Currently score is always in C with no oct-transp.
-        -- To get a transposing score, add \transpose <written> <sounding>
-        <$> (sequence $ zipWith toLyBar sysBars (staff ^. bars))
-    toLyClef c
-      | c == Music.Pitch.trebleClef = Lilypond.Treble
-      | c == Music.Pitch.altoClef = Lilypond.Alto
-      | c == Music.Pitch.tenorClef = Lilypond.Tenor
-      | c == Music.Pitch.bassClef = Lilypond.Bass
-      | otherwise = Lilypond.Treble
-    addClef c xs = Lilypond.Clef c : xs
-    addPartName partName xs = longName : shortName : xs
-      where
-        longName = Lilypond.Set "Staff.instrumentName" (Lilypond.toValue partName)
-        shortName = Lilypond.Set "Staff.shortInstrumentName" (Lilypond.toValue partName)
-    toLyBar :: (LilypondExportM m) => SystemBar -> Bar -> m Lilypond.Music
-    toLyBar sysBar bar = do
-      let layers = bar ^. pitchLayers
-      -- TODO emit \new Voice for eachlayer
-      sim <$> sysStuff <$> traverse (toLyLayer . getPitchLayer) layers
-      where
-        -- System information need not be replicated in all layers
-        -- TODO other system stuff (reh marks, special barlines etc)
-        sysStuff [] = []
-        sysStuff (x : xs) = (addTimeSignature (sysBar ^. timeSignature) x : xs)
-        sim [x] = x
-        sim xs = Lilypond.Simultaneous False xs
-        addTimeSignature ::
-          Option (First Music.Score.Meta.Time.TimeSignature) ->
-          Lilypond.Music ->
-          Lilypond.Music
-        addTimeSignature timeSignature x = (setTimeSignature `ifJust` (unOF timeSignature)) x
-          where
-            unOF = fmap getFirst . getOption
-            ifJust = maybe id
-            setTimeSignature (Music.Score.Meta.Time.getTimeSignature -> (ms, n)) x =
-              Lilypond.Sequential [Lilypond.Time (sum ms) n, x]
-    toLyLayer :: (LilypondExportM m) => Rhythm Chord -> m Lilypond.Music
-    toLyLayer (Beat d x) = toLyChord d x
-    toLyLayer (Dotted n (Beat d x)) = toLyChord (dotMod n * d) x
-    toLyLayer (Dotted n _) = error "FIXME"
-    toLyLayer (Group rs) = Lilypond.Sequential <$> traverse toLyLayer rs
-    toLyLayer (Tuplet m r) = Lilypond.Times (realToFrac m) <$> (toLyLayer r)
-      where
-        (a, b) = bimap fromIntegral fromIntegral $ unRatio $ realToFrac m
-        unRatio = Music.Score.Internal.Util.unRatio
-    {-
-    TODO _arpeggioNotation::Maybe ArpeggioNotation,
-    TODO _tremoloNotation::Maybe TremoloNotation,
-    TODO _breathNotation::Maybe BreathNotation,
-    -}
-    toLyChord :: (LilypondExportM m) => Duration -> Chord -> m Lilypond.Music
-    toLyChord d chord =
-      id
-        <$> notateTies (chord ^. ties)
-        <$> notateGliss (chord ^. slideNotation)
-        <$> notateHarmonic (chord ^. harmonicNotation)
-        <$> notateText (chord ^. chordText)
-        <$> notateColor (chord ^. chordColor)
-        -- <$> notateTremolo (chord^.tremoloNotation)
-        <$> notateDynamicLy (chord ^. dynamicNotation)
-        <$> notateArticulationLy (chord ^. articulationNotation)
-        <$> notatePitches d (chord ^. pitches)
-      where
-        notatePitches :: (LilypondExportM m) => Duration -> [Pitch] -> m Lilypond.Music
-        notatePitches d pitches = case pitches of
-          [] -> return $ Lilypond.Rest (Just (realToFrac d)) []
-          [x] -> return $ Lilypond.Note (toLyNote x) (Just (realToFrac d)) []
-          xs -> return $ Lilypond.Chord (fmap ((,[]) . toLyNote) xs) (Just (realToFrac d)) []
-        toLyNote :: Pitch -> Lilypond.Note
-        toLyNote p =
-          (`Lilypond.NotePitch` Nothing) $
-            Lilypond.Pitch
-              ( toEnum (fromEnum $ Music.Pitch.name p),
-                -- FIXME catch if (abs accidental)>2 (or simply normalize)
-                fromIntegral (Music.Pitch.accidental p),
-                -- Lilypond expects SPN, so middle c is octave 4
-                fromIntegral $
-                  Music.Pitch.octaves
-                    (p .-. Music.Score.Pitch.octavesDown (4 + 1) Music.Pitch.Literal.c)
-              )
-        notateDynamicLy :: DynamicNotation -> Lilypond.Music -> Lilypond.Music
-        notateDynamicLy (DN.DynamicNotation (crescDims, level)) =
-          rcomposed (fmap notateCrescDim crescDims)
-            . notateLevel level
-          where
-            notateCrescDim :: DN.CrescDim -> Lilypond.Music -> Lilypond.Music
-            notateCrescDim crescDims = case crescDims of
-              DN.NoCrescDim -> id
-              DN.BeginCresc -> Lilypond.beginCresc
-              DN.EndCresc -> Lilypond.endCresc
-              DN.BeginDim -> Lilypond.beginDim
-              DN.EndDim -> Lilypond.endDim
-            -- TODO these literals are not so nice...
-            notateLevel :: Maybe Double -> Lilypond.Music -> Lilypond.Music
-            notateLevel showLevel = case showLevel of
-              Nothing -> id
-              Just lvl ->
-                Lilypond.addDynamics
-                  ( fromDynamics
-                      ( DynamicsL
-                          (Just (fixLevel . realToFrac $ lvl), Nothing)
-                      )
-                  )
-            fixLevel :: Double -> Double
-            fixLevel x = fromIntegral (round (x - 0.5)) + 0.5
-        notateArticulationLy ::
-          ArticulationNotation ->
-          Lilypond.Music ->
-          Lilypond.Music
-        notateArticulationLy (AN.ArticulationNotation (slurs, marks)) =
-          rcomposed (fmap notateMark marks)
-            . rcomposed (fmap notateSlur slurs)
-          where
-            notateMark ::
-              AN.Mark ->
-              Lilypond.Music ->
-              Lilypond.Music
-            notateMark mark = case mark of
-              AN.NoMark -> id
-              AN.Staccato -> Lilypond.addStaccato
-              AN.MoltoStaccato -> Lilypond.addStaccatissimo
-              AN.Marcato -> Lilypond.addMarcato
-              AN.Accent -> Lilypond.addAccent
-              AN.Tenuto -> Lilypond.addTenuto
-              -- TODO proper exception
-              _ -> error "Lilypond export: Unknown articulation mark"
-            notateSlur :: AN.Slur -> Lilypond.Music -> Lilypond.Music
-            notateSlur slurs = case slurs of
-              AN.NoSlur -> id
-              AN.BeginSlur -> Lilypond.beginSlur
-              AN.EndSlur -> Lilypond.endSlur
-        -- TODO This syntax might change in future Lilypond versions
-        -- TODO handle any color
-        notateColor :: Option (First (Colour Double)) -> Lilypond.Music -> Lilypond.Music
-        notateColor (Option Nothing) = id
-        notateColor (Option (Just (First color))) = \x ->
-          Lilypond.Sequential
-            [ Lilypond.Override
-                "NoteHead#' color"
-                (Lilypond.toLiteralValue $ "#" ++ colorName color),
-              x,
-              Lilypond.Revert "NoteHead#' color"
-            ]
-        colorName c
-          | c == Data.Colour.Names.black = "black"
-          | c == Data.Colour.Names.red = "red"
-          | c == Data.Colour.Names.blue = "blue"
-          | otherwise = error "Lilypond backend: Unkown color"
-        -- TODO not used for now
-        -- We need to rescale the music according to the returned duration
-        notateTremolo ::
-          Maybe Int ->
-          Duration ->
-          (Lilypond.Music -> Lilypond.Music, Duration)
-        notateTremolo Nothing d = (id, d)
-        notateTremolo (Just 0) d = (id, d)
-        notateTremolo (Just n) d =
-          let scale = 2 ^ n
-              newDur = (d `min` (1 / 4)) / scale
-              repeats = d / newDur
-           in (Lilypond.Tremolo (round repeats), newDur)
-        notateText :: [String] -> Lilypond.Music -> Lilypond.Music
-        notateText texts = composed (fmap (Lilypond.addText' Lilypond.Above) texts)
-        notateHarmonic :: HarmonicNotation -> Lilypond.Music -> Lilypond.Music
-        notateHarmonic (Any isNat, Sum n) = case (isNat, n) of
-          (_, 0) -> id
-          (True, n) -> notateNatural n
-          (False, n) -> notateArtificial n
-          where
-            notateNatural n = Lilypond.addFlageolet -- addOpen?
-            notateArtificial n = id -- TODO
-        notateGliss :: SlideNotation -> Lilypond.Music -> Lilypond.Music
-        notateGliss ((Any eg, Any es), (Any bg, Any bs))
-          | bg = Lilypond.beginGlissando
-          | bs = Lilypond.beginGlissando
-          | otherwise = id
-        notateTies :: Ties -> Lilypond.Music -> Lilypond.Music
-        notateTies (Any ta, Any tb)
-          | ta && tb = Lilypond.beginTie
-          | tb = Lilypond.beginTie
-          | ta = id
-          | otherwise = id
-        -- Use rcomposed as notateDynamic returns "mark" order, not application order
-        composed = Music.Score.Internal.Util.composed
-        rcomposed = Music.Score.Internal.Util.composed . reverse
-    toLyStaffGroup ::
-      (LilypondExportM m) =>
-      LabelTree BracketType (Lilypond.Music) ->
-      m Lilypond.Music
-    toLyStaffGroup = return . foldLabelTree id g
-      where
-        -- Note: PianoStaff is handled in toLyStaffGroup
-        -- Note: Nothing for name (we dump everything inside staves, so no need to identify them)
-        g NoBracket ms = k ms
-        g Bracket ms = Lilypond.New "StaffGroup" Nothing $ k ms
-        g Subbracket ms = Lilypond.New "GrandStaff" Nothing $ k ms
-        g Brace ms = Lilypond.New "GrandStaff" Nothing $ k ms
-        -- Why False? No separation mark is necessary as the wrapped music is all in separate staves
-        k = Lilypond.Simultaneous False
-=======
 
 toLyMusic :: (LilypondExportM m) => Movement -> m Lilypond.Music
 toLyMusic m2 = do
@@ -1499,7 +1276,6 @@
     g Brace ms = Lilypond.New "GrandStaff" Nothing $ k ms
     -- Why False? No separation mark is necessary as the wrapped music is all in separate staves
     k = Lilypond.Simultaneous False
->>>>>>> aa2dbda5
 
 ----------------------------------------------------------------------------------------------------
 ----------------------------------------------------------------------------------------------------
@@ -1596,29 +1372,6 @@
         timeSignatures_
         keySignatures_
       where
-<<<<<<< HEAD
-        -- TODO generally, what name to use?
-        -- TODO use MusicXML sound id
-        f s = MusicXml.partList [s ^. staffInfo . sibeliusFriendlyName]
-        g bt pl = case bt of
-          NoBracket -> mconcat pl
-          Subbracket -> mconcat pl
-          Bracket -> MusicXml.bracket $ mconcat pl
-          Brace -> MusicXml.brace $ mconcat pl
-    {-
-      Returns a matrix of bars in in row-major order, i.e. each inner list
-      represents the bars of one particular MusicXML part[1].
-    
-      This is suitable for a "partwise" MusicXML score. The transpose of the
-      returned matrix is suitable for a "timewise" score.
-    
-      [1]: Note that a MusicXML part can be rendered as 1 staff (default) or more,
-      so there are two ways to render a piano staff:
-        1) Use two MusicXML parts grouped with a brace.
-        2) Use one MusicXML part with 2 staves. In this case each note must
-           have a staff child element.
-    
-=======
         -- TODO bar numbers (?)
         -- TODO reh marks (direction)
         -- TODO tempo marks (direction)
@@ -1654,7 +1407,6 @@
       TODO we use movementAssureSameNumberOfBars
       We should do a sumilar check on the transpose of the bar/staff matrix
       to assure that all /bars/ have the same duration.
->>>>>>> aa2dbda5
     -}
     staffMusic :: (MusicXmlExportM m) => m [[MusicXml.Music]]
     staffMusic = traverse renderStaff $ movement ^.. staves . traverse
@@ -1691,17 +1443,6 @@
         -- TODO how to best render transposed staves (i.e. clarinets)
 
         {-
-<<<<<<< HEAD
-          Old comment:
-                Each entry in outer list must be prepended to the FIRST staff (whatever that is)
-                We could also prepend it to other staves, but that is reduntant and makes the
-                generated XML file much larger.
-          Trying a new approach here by including this in all parts.
-        
-          ---
-          Again, this definition is a sequnce of elements to be prepended to each bar
-          (typically divisions and attributes).
-=======
         backup/forward
           - Moves XML "counter" without emitting notes/rests
           - Possibly use sanity check to ensure all layers in a bar are of the
@@ -1719,7 +1460,6 @@
 
             Lots of meta-stuff here about how a bar is represented, would be nice to write up music-score
             eloquently!
->>>>>>> aa2dbda5
         -}
 
         -- TODO emit line ===== comments in between measures
@@ -1753,18 +1493,9 @@
         renderPitchLayer :: PitchLayer -> MusicXml.Music
         renderPitchLayer = renderBarMusic . fmap renderChord . getPitchLayer
         {-
-<<<<<<< HEAD
-          A matrix similar to the one returned from movementToPartwiseXml, but
-          not including information from the system staff.
-        
-          TODO we use movementAssureSameNumberOfBars
-          We should do a sumilar check on the transpose of the bar/staff matrix
-          to assure that all /bars/ have the same duration.
-=======
         Render a rest/note/chord.
 
         This returns a series of <note> elements, with appropriate <chord> tags.
->>>>>>> aa2dbda5
         -}
         renderChord :: Chord -> Duration -> MusicXml.Music
         renderChord ch d = post $ case ch ^. pitches of
@@ -1773,134 +1504,6 @@
           [p] -> MusicXml.note (fromPitch_ p) (realToFrac d)
           ps -> MusicXml.chord (fmap fromPitch_ ps) (realToFrac d)
           where
-<<<<<<< HEAD
-            renderClef :: Music.Pitch.Clef -> MusicXml.Music
-            renderClef (Music.Pitch.Clef clef) = case clef of
-              (clefSymbol, octCh, line) ->
-                X.Music $ pure $ X.MusicAttributes $
-                  X.Clef (exportSymbol clefSymbol) (fromIntegral line + 3)
-              where
-                -- TODO add octave-adjust to musicxml2
-                exportSymbol x = case x of
-                  Music.Pitch.GClef -> X.GClef
-                  Music.Pitch.CClef -> X.CClef
-                  Music.Pitch.FClef -> X.FClef
-                  Music.Pitch.PercClef -> X.PercClef
-                  Music.Pitch.NeutralClef -> X.TabClef
-            renderStaff :: (MusicXmlExportM m) => Staff -> m [MusicXml.Music]
-            renderStaff staff = do
-              say "  MusicXML: Generating staff <<>>"
-              fromBars <- traverse renderBar (staff ^. bars)
-              let clef = renderClef initClef
-              pure $ mapHead ((transposeInfo <> clef) <>) fromBars
-              where
-                mapHead f [] = []
-                mapHead f (x : xs) = f x : xs
-                transposeInfo :: MusicXml.Music
-                transposeInfo = mempty
-                {-
-                  Always generate a clef at the beginning of the staff based =
-                  on the instrument default. See comments in the definition of StaffInfo.
-                -}
-                initClef = staff ^. staffInfo . instrumentDefaultClef
-            -- TODO how to best render transposed staves (i.e. clarinets)
-
-            {-
-            backup/forward
-              - Moves XML "counter" without emitting notes/rests
-              - Possibly use sanity check to ensure all layers in a bar are of the
-                same length (and the length expected by the time signature).
-                If not, we could get some rather strange results!
-              - Remember we still need to emit the correct voice (starting with 1 - I recall doing something
-               about this, are we always emitting the voice?)
-                YES, see setDefaultVoice below?
-                How about staff, are we always emitting that?
-            
-              - TODO how does this interact with the staff-crossing feature?
-                (are we always emitting staff?)
-              - TODO how does it interact with clefs/other in-measure elements not
-                connected to chords?
-            
-                Lots of meta-stuff here about how a bar is represented, would be nice to write up music-score
-                eloquently!
-            -}
-
-            -- TODO emit line ===== comments in between measures
-
-            renderBar :: (MusicXmlExportM m) => Bar -> m MusicXml.Music
-            renderBar bar = do
-              say "    MusicXML: Generating bar <<>>"
-              case barLayersHaveEqualDuration bar of
-                -- No layers in this bar
-                Left [] -> pure mempty
-                -- Layers have different durations
-                Left _ -> throwError "Layers have different durations"
-                -- One or more layers with the same duration
-                Right d -> do
-                  let layers =
-                        zipWith
-                          (\voiceN music -> MusicXml.setVoice voiceN music)
-                          [1 ..]
-                          (fmap renderPitchLayer (bar ^. pitchLayers))
-                      clefs =
-                        Data.Map.foldMapWithKey
-                          (\time clef -> [atPosition time (renderClef clef)])
-                          (bar ^. clefChanges)
-                  pure $ mconcat $ Data.List.intersperse (MusicXml.backup $ durToXmlDur d) $ layers <> clefs
-              where
-                atPosition :: Duration -> X.Music -> X.Music
-                atPosition 0 x = x
-                atPosition d x = (MusicXml.forward $ durToXmlDur d) <> x
-                durToXmlDur :: Duration -> MusicXml.Duration
-                durToXmlDur d = round (realToFrac MusicXml.defaultDivisionsVal * d)
-            renderPitchLayer :: PitchLayer -> MusicXml.Music
-            renderPitchLayer = renderBarMusic . fmap renderChord . getPitchLayer
-            {-
-            Render a rest/note/chord.
-            
-            This returns a series of <note> elements, with appropriate <chord> tags.
-            -}
-            renderChord :: Chord -> Duration -> MusicXml.Music
-            renderChord ch d = post $ case ch ^. pitches of
-              -- TODO Don't emit <alter> tag if alteration is 0
-              [] -> MusicXml.rest (realToFrac d)
-              [p] -> MusicXml.note (fromPitch_ p) (realToFrac d)
-              ps -> MusicXml.chord (fmap fromPitch_ ps) (realToFrac d)
-              where
-                -- Normalize pitch here if it hasn't been done before
-                fromPitch_ = fromPitch . Music.Pitch.useStandardAlterations P.c
-                -- TODO arpeggio, breath, color, fermata
-                -- (render all constructors from Chord here, except pitch)
-                post :: MusicXml.Music -> MusicXml.Music
-                post =
-                  id
-                    . notateArpeggio (ch ^. arpeggioNotation)
-                    . notateBreath (ch ^. breathNotation)
-                    . notateFermata (ch ^. fermata)
-                    . notateDynamic (ch ^. dynamicNotation)
-                    . notateArticulation (ch ^. articulationNotation)
-                    . notateTremolo (ch ^. tremoloNotation)
-                    . notateText (ch ^. chordText)
-                    . notateHarmonic (ch ^. harmonicNotation)
-                    . notateSlide (ch ^. slideNotation)
-                    . notateTie (ch ^. ties)
-            renderBarMusic :: Rhythm (Duration -> MusicXml.Music) -> MusicXml.Music
-            renderBarMusic = go
-              where
-                go (Beat d x) = setDefaultVoice (x d)
-                go (Dotted n (Beat d x)) = setDefaultVoice (x (d * dotMod n))
-                go (Group rs) = mconcat $ map renderBarMusic rs
-                go (Tuplet m r) = MusicXml.tuplet b a (renderBarMusic r)
-                  where
-                    (a, b) = bimap fromIntegral fromIntegral $ unRatio $ realToFrac m
-                go _ = error "MusicXML export: (Dotted x) requires x to be (Beat _)"
-            setDefaultVoice :: MusicXml.Music -> MusicXml.Music
-            setDefaultVoice = MusicXml.setVoice 1
-            notateDynamic :: DN.DynamicNotation -> MusicXml.Music -> MusicXml.Music
-            notateDynamic (DN.DynamicNotation (crescDims, level)) =
-              Music.Score.Internal.Util.composed (fmap notateCrescDim crescDims)
-                . notateLevel level
-=======
             -- Normalize pitch here if it hasn't been done before
             fromPitch_ = fromPitch . Music.Pitch.useStandardAlterations P.c
             -- TODO arpeggio, breath, color, fermata
@@ -1925,7 +1528,6 @@
             go (Dotted n (Beat d x)) = setDefaultVoice (x (d * dotMod n))
             go (Group rs) = mconcat $ map renderBarMusic rs
             go (Tuplet m r) = MusicXml.tuplet b a (renderBarMusic r)
->>>>>>> aa2dbda5
               where
                 (a, b) = bimap fromInteger fromInteger $ unRatio $ realToFrac m
             go _ = error "MusicXML export: (Dotted x) requires x to be (Beat _)"
@@ -2396,11 +1998,6 @@
   -- postChordMerge :: [(Music.Parts.Part,Score Asp2)]
 
   {-
-<<<<<<< HEAD
-    Separate voices (called "layers" to avoid confusion)
-    This is currently a trivial algorithm that assumes overlapping notes are in different parts
-  
-=======
     Currently we:
       - Simultaneous note merging (into chords)
       - MVoice conversion (assuming a single voice)
@@ -2429,7 +2026,6 @@
 
 
 
->>>>>>> aa2dbda5
     TODO layer sepration (which, again, does not actually happen in current code)
     should happen after bars have been split.
 
@@ -2444,29 +2040,18 @@
       $ postChordMerge
   -- Rewrite dynamics and articulation to be context-sensitive
   -- This changes the aspect type again
-<<<<<<< HEAD
-  say "Notate dynamics, articulation and playing techniques"
-  postContextSensitiveNotationRewrite <- return $ fmap2 asp2ToAsp3 $ postVoiceSeparation
-=======
   say "Notating dynamics, articulation and playing techniques"
   let postContextSensitiveNotationRewrite ::
         [(Part, List0To4 (MVoice Asp3))] =
           (fmap . fmap . fmap) asp2ToAsp3 $ postVoiceSeparation
->>>>>>> aa2dbda5
   -- postContextSensitiveNotationRewrite :: [(Music.Parts.Part,Voice (Maybe Asp3))]
 
   -- Split each part into bars, splitting notes and adding ties when necessary
   -- Resulting list is list of bars, there is no layering (yet)
-<<<<<<< HEAD
-  say "Divide score into bars, adding ties where necessary"
-  let postTieSplit :: [(Part, [Voice (Maybe Asp3)])] =
-        fmap2 (Music.Score.Ties.splitTiesAt barDurations) $ postContextSensitiveNotationRewrite
-=======
   say "Dividing the score into bars"
   let postTieSplit ::
         [(Part, List0To4 [Voice (Maybe Asp3)])] =
           (fmap . fmap . fmap) (Music.Score.Ties.splitTiesAt barDurations) $ postContextSensitiveNotationRewrite
->>>>>>> aa2dbda5
   -- For each bar, quantize all layers. This is where tuplets/note values are generated.
   say "Rewriting rhythms"
   postQuantize ::
@@ -2518,1985 +2103,6 @@
     -- Make this more prominent!
     -- This is being used for the actual score!
     normScore = normalizeScore sc -- TODO not necessarliy set to 0...
-<<<<<<< HEAD
-    asp1ToAsp2 :: Asp1 -> Asp2
-    asp1ToAsp2 = pure . (fmap . fmap . fmap . fmap . fmap . fmap . fmap . fmap . fmap . fmap) pure
-    toLayer :: (StandardNotationExportM m) => Music.Parts.Part -> Score a -> m (MVoice a)
-    toLayer p =
-      maybe
-        (throwError $ "Overlapping events in part: " ++ show p)
-        return
-        . preview Music.Score.Phrases.singleMVoice
-    asp2ToAsp3 :: Voice (Maybe Asp2) -> Voice (Maybe Asp3)
-    asp2ToAsp3 =
-      id
-        . ( DN.removeCloseDynMarks
-              . over Music.Score.Dynamics.dynamics DN.notateDynamic
-              . Music.Score.Dynamics.addDynCon
-          )
-        . ( over Music.Score.Articulation.articulations AN.notateArticulation
-              . Music.Score.Articulation.addArtCon
-          )
-        . (
-            -- TODO do "removeCloseDynMarks for playing techniques"
-            over techniques TN.notateTechnique
-              . Music.Score.Technique.addTechniqueCon
-          )
-    -- TODO optionally log quantization
-    quantizeBar ::
-      (StandardNotationExportM m, Tiable a) =>
-      Voice (Maybe a) ->
-      m (Rhythm (Maybe a))
-    quantizeBar = fmap rewrite . quantize' . view Music.Time.pairs
-      where
-        quantize' x = case quantize x of
-          Left e -> throwError $ "Quantization failed: " ++ e
-          Right x -> return x
-    generateStaffGrouping :: [(Music.Parts.Part, a)] -> LabelTree (BracketType) (Music.Parts.Part, a)
-    generateStaffGrouping = groupToLabelTree . partDefault
-    aspectsToStaff :: (Music.Parts.Part, [Rhythm (Maybe Asp3)]) -> Staff
-    aspectsToStaff (part, bars) = Staff info (fmap aspectsToBar bars)
-      where
-        info =
-          id
-            $ transposition
-              .~ (part ^. (Music.Parts.instrument) . (to Music.Parts.transposition))
-            $ instrumentDefaultClef
-              .~ Data.Maybe.fromMaybe
-                Music.Pitch.trebleClef
-                (part ^. (Music.Parts.instrument) . (to Music.Parts.standardClef))
-            $ instrumentShortName
-              .~ Data.Maybe.fromMaybe "" (part ^. (Music.Parts.instrument) . (to Music.Parts.shortName))
-            $ instrumentFullName
-              .~ (Data.List.intercalate " " $ Data.Maybe.catMaybes [soloStr, nameStr, subpartStr])
-            $ mempty
-          where
-            soloStr = if (part ^. (Music.Parts._solo)) == Music.Parts.Solo then Just "Solo" else Nothing
-            nameStr = (part ^. (Music.Parts.instrument) . (to Music.Parts.fullName))
-            subpartStr = Just $ show (part ^. (Music.Parts.subpart))
-    partDefault :: [(Music.Parts.Part, a)] -> Music.Parts.Group (Music.Parts.Part, a)
-    partDefault xs = Music.Parts.groupDefault $ fmap (\(p, x) -> (p ^. (Music.Parts.instrument), (p, x))) xs
-    groupToLabelTree :: Group a -> LabelTree (BracketType) a
-    groupToLabelTree (Single (_, a)) = Leaf a
-    groupToLabelTree (Many gt _ xs) = (Branch (k gt) (fmap groupToLabelTree xs))
-      where
-        k Music.Parts.Bracket = Bracket
-        k Music.Parts.Invisible = NoBracket
-        k Music.Parts.PianoStaff = Brace
-        k Music.Parts.GrandStaff = Brace
-        k _ = NoBracket
-    aspectsToChord :: Maybe Asp3 -> Chord
-    aspectsToChord Nothing = mempty
-    aspectsToChord (Just asp) =
-      id
-        $ ties .~ (Any endTie, Any beginTie)
-        $ dynamicNotation .~ (asp ^. (Music.Score.Dynamics.dynamic))
-        $ articulationNotation .~ (asp ^. (Music.Score.Articulation.articulation))
-        $ pitches .~ (asp ^.. (Music.Score.Pitch.pitches))
-        $ chordText .~ TN.textualNotations (asp ^. Music.Score.Technique.technique)
-        -- harmonicNotation .~ _ asp
-        $ mempty
-      where
-        (endTie, beginTie) = Music.Score.Ties.isTieEndBeginning asp
-    aspectsToBar :: Rhythm (Maybe Asp3) -> Bar
-    -- TODO handle >1 layers (see below)
-    -- TODO place clef changes here
-    aspectsToBar rh = Bar mempty [PitchLayer layer1]
-      where
-        layer1 = fmap aspectsToChord rh
-
-----------------------------------------------------------------------------------------------------
-----------------------------------------------------------------------------------------------------
-
--- Test
-
-test =
-  runPureExportMNoLog $ toLy defaultLilypondOptions $
-    Work
-      mempty
-      [ Movement
-          mempty
-          [mempty]
-          ( Branch
-              Bracket
-              [ Leaf (Staff mempty [Bar mempty [PitchLayer $ Beat 1 mempty]]),
-                Leaf (Staff mempty [Bar mempty [PitchLayer $ Beat 1 mempty]])
-              ]
-          )
-      ]
-
-test2 x = runPureExportMNoLog $ toLy defaultLilypondOptions =<< fromAspects x
-
--- | Write t.ly and run Lilypond on it
-exportLilypond :: Asp -> IO ()
-exportLilypond x = do
-  let r = test2 x
-  case r of
-    Left e -> fail ("test3: " ++ e)
-    Right (h, ly) -> do
-      let ly2 = h ++ show (Text.Pretty.pretty ly)
-      -- putStrLn ly2
-      writeFile "t.ly" $ ly2
-      void $ System.Process.system "lilypond t.ly"
-
-toMusicXml :: Asp -> Either String X.Score
-toMusicXml x = runPureExportMNoLog $ toXml =<< fromAspects x
-
-----------------------------------------------------------------------------------------------------
-----------------------------------------------------------------------------------------------------
-
--- TODO lyrics
--- TODO chord symbols
--- TODO staff crossings
--- TODO trills
--- TODO 8va etc
--- TODO consolidate clef/key sig representations
--- TODO names as part of label tree (for piano/harp/chorus/strings etc)
--- TODO xml/render transposed staves (72a, 72b)
-{-
-  Need to emit transpose element like this
-  Must add to musicxml2
-  Add to first bar of staff based on its instrument (we don't allow mid-staff instrument changes)
-  This is for Trumpet in Bb, so interval representation is the same as in Music.Pitch.Interval
-
-    Use Parts.transposition on the instrument, which will give us that interval (-P5 for horn)
-
-     <transpose>
-      <diatonic>-1</diatonic>
-      <chromatic>-2</chromatic>
-    </transpose>
-
-
--}
--- TODO xml/arpeggio
--- TODO xml/special barlines
--- TODO xml/fermatas
--- TODO xml/generate nicer display-pitch for rests when using multiple pitch layers (03b)
--- TODO xml/51b staff name not printed
-
--- ‘01a-Pitches-Pitches.xml’
-{-
-All pitches from G to c'''' in
-ascending steps; First without accidentals, then with a sharp and then
-with a flat accidental. Double alterations and cautionary accidentals
-are tested at the end.
--}
--- TODO time signature "c"
-umts_01a :: Work
-umts_01a =
-  Work mempty
-    $ pure
-    $ Movement (movementTitle .~ "Pitches and accidentals" $ mempty) sysStaff
-    $ Leaf staff
-  where
-    sysStaff = cycle [mempty]
-    staff = Staff mempty $ fmap (\chords -> Bar mempty [PitchLayer $ rh4 chords]) chs
-    rh4 :: [Chord] -> Rhythm Chord
-    rh4 cs = mconcat $ fmap (Beat (1 / 4)) cs
-    chs :: [[Chord]]
-    chs = fmap (fmap singleNoteChord) $ divideList 4 pitches
-      where
-        pitches =
-          mconcat
-            [ baseScale,
-              fmap Music.Pitch.sharpen baseScale,
-              fmap Music.Pitch.flatten baseScale,
-              -- TODO cx', cbb', cs', cs', cs', cs'(editorial)
-              [ Music.Pitch.sharpen (Music.Pitch.sharpen Music.Pitch.c'),
-                Music.Pitch.flatten (Music.Pitch.flatten Music.Pitch.c'),
-                Music.Pitch.cs',
-                Music.Pitch.cs',
-                Music.Pitch.cs',
-                Music.Pitch.cs'
-              ]
-            ]
-    -- TODO this is fromPitch
-    singleNoteChord :: Pitch -> Chord
-    singleNoteChord ps = pitches .~ [ps] $ mempty
-    divideList :: Int -> [a] -> [[a]]
-    divideList = Music.Score.Internal.Util.divideList
-    baseScale :: [Pitch]
-    baseScale =
-      [ P.g__,
-        P.a__,
-        P.b__
-      ]
-        ++ Music.Score.Pitch.enumDiatonicFromTo
-          P.c_
-          P.c'''
-
--- ‘01b-Pitches-Intervals.xml’
--- TODO time signature "2/4"
-umts_01b :: Work
-umts_01b =
-  Work mempty
-    $ pure
-    $ Movement (movementTitle .~ "Various pitches and interval sizes" $ mempty) sysStaff
-    $ Leaf staff
-  where
-    sysStaff = (timeSignature .~ (Option $ Just $ First $ 2 / 4) $ mempty) : cycle [mempty]
-    staff = Staff mempty $ fmap (\chords -> Bar mempty [PitchLayer $ rh4 chords]) chs
-    rh4 :: [Chord] -> Rhythm Chord
-    rh4 cs = mconcat $ fmap (Beat (1 / 4)) cs
-    chs :: [[Chord]]
-    chs = fmap (fmap singleNoteChord) $ divideList 2 pitches
-      where
-        pitches = interleave (u <> Music.Score.Pitch._8va (init u)) (d <> Music.Score.Pitch._8vb (init d))
-        u =
-          Music.Score.Pitch._8va
-            [ P.c,
-              P.cs,
-              P.db,
-              P.d,
-              P.ds,
-              P.eb,
-              P.e,
-              P.es,
-              P.fb,
-              P.f,
-              P.fs,
-              P.gb,
-              P.g,
-              P.gs,
-              P.ab,
-              P.a,
-              P.as,
-              P.bb,
-              P.b,
-              P.bs,
-              P.cb'
-            ]
-        d =
-          [ P.c',
-            P.cb',
-            P.bs,
-            P.b,
-            P.bb,
-            P.as,
-            P.a,
-            P.ab,
-            P.gs,
-            P.g,
-            P.gb,
-            P.fs,
-            P.f,
-            P.fb,
-            P.es,
-            P.e,
-            P.eb,
-            P.ds,
-            P.d,
-            P.db,
-            P.cs
-          ]
-    interleave :: [a] -> [a] -> [a]
-    interleave [] ys = ys
-    interleave xs [] = xs
-    interleave (x : xs) (y : ys) = x : y : interleave xs ys
-    singleNoteChord :: Pitch -> Chord
-    singleNoteChord ps = pitches .~ [ps] $ mempty
-    divideList :: Int -> [a] -> [[a]]
-    divideList = Music.Score.Internal.Util.divideList
-
--- ‘01c-Pitches-NoVoiceElement.xml’
-umts_01c :: Work
-umts_01c =
-  Work mempty
-    $ pure
-    $ Movement mempty sysStaff
-    $ Leaf staff
-  where
-    sysStaff = cycle [mempty]
-    staff = Staff mempty $ [Bar mempty [PitchLayer $ rh4 [singleNoteChord $ Music.Pitch.Literal.g]]]
-    rh4 :: [Chord] -> Rhythm Chord
-    rh4 cs = mconcat $ fmap (Beat 1) cs
-    singleNoteChord :: Pitch -> Chord
-    singleNoteChord ps = pitches .~ [ps] $ mempty
-    divideList :: Int -> [a] -> [[a]]
-    divideList = Music.Score.Internal.Util.divideList
-
--- ‘01d-Pitches-Microtones.xml’
-{-
-Some microtones: c flat-and-a-half, d half-flat, e half-sharp, f sharp-and-a half.
-Once in the lower and once in the upper region of the staff.
--}
-umts_01d :: Work
-umts_01d =
-  Work mempty
-    $ pure
-    $ Movement mempty sysStaff
-    $ Leaf staff
-  where
-    sysStaff = repeat mempty
-    staff = mempty
-    pitches =
-      []
-
-{-
-  Possible naming convention:
-    Name    Adjustment (whole-tones)
-    cbb     -1
-    cqb     -3/4
-    cb      -1/2
-    cq      -1/4
-    c       0
-    cz      1/4
-    cs      1/2
-    czs     3/4
-    css     1
--}
-
--- c 3/4 flat
--- d 1/4 flat
--- e 1/4 sharp
--- f 3/4 sharp
--- c' 3/4 flat
--- d' 1/4 flat
--- e' 1/4 sharp
--- f' 3/4 sharp
-
--- ‘01e-Pitches-ParenthesizedAccidentals.xml’
--- IGNORE
-
--- ‘01f-Pitches-ParenthesizedMicrotoneAccidentals.xml’
--- IGNORE
-
--- ‘02a-Rests-Durations.xml’
-umts_02a :: Work
-umts_02a =
-  Work mempty
-    $ pure
-    $ Movement mempty sysStaff
-    $ Leaf staff
-  where
-    sysStaff = repeat mempty
-    staff = mempty
-    -- As specified:
-    durs =
-      mconcat
-        [ fmap (dotMod 0 *) [2, 1, 1 / 2, 1 / 4, 1 / 8, 1 / 16, 1 / 32, 1 / 64, 1 / 128, 1 / 128],
-          fmap (dotMod 1 *) [2, 1, 1 / 2, 1 / 4, 1 / 8, 1 / 16, 1 / 32, 1 / 64, 1 / 128, 1 / 128]
-        ]
-
--- Note: this does not render as expected in Lilypond suite
-
--- ‘02b-Rests-PitchedRests.xml’
-umts_02b :: Work
-umts_02b =
-  Work mempty
-    $ pure
-    $ Movement mempty sysStaff
-    $ Leaf staff
-  where
-    sysStaff = [timeSignature .~ (Option $ Just $ First (5 / 4)) $ mempty]
-    staff = Staff mempty [Bar mempty [PitchLayer $ Group $ fmap (\dur -> Beat dur mempty) durs]]
-    durs = fmap (/ 4) [1, 1, 1, 1, 1] :: [Duration]
-    -- TODO use this info
-    -- Should not be Pitch, but some kind of layout type
-    restPositions :: [Pitch]
-    restPositions = fmap (\n -> Music.Score.Pitch.up (Music.Pitch._P5 ^* n) Music.Pitch.b) [0, -1, 1, -2, 2]
-
--- ‘02c-Rests-MultiMeasureRests.xml’
-umts_02c :: Work
-umts_02c =
-  Work mempty
-    $ pure
-    $ Movement mempty sysStaff
-    $ Leaf staff
-  where
-    sysStaff = repeat mempty
-    staff = mempty
-    durs = [3, 16, 12] :: [Duration]
-
--- ‘02d-Rests-Multimeasure-TimeSignatures.xml’
-umts_02d :: Work
-umts_02d =
-  Work mempty
-    $ pure
-    $ Movement mempty sysStaff
-    $ Leaf
-    $ Staff mempty bars
-  where
-    sysStaff :: SystemStaff
-    sysStaff = map (\ts -> timeSignature .~ (Option $ fmap First ts) $ mempty) timeSigs2
-    bars :: [Bar]
-    bars = fmap (\d -> Bar mempty [PitchLayer $ quant (pitches .~ [] $ mempty) d]) durs
-    quant :: a -> Duration -> Rhythm a
-    quant x d = case d of
-      d | d == 2 / 4 -> Beat (1 / 2) x
-      d | d == 3 / 4 -> Dotted 1 $ Beat (1 / 2) x
-      d | d == 4 / 4 -> Beat 1 x
-      d | otherwise -> error "umts_02d: bad duration"
-    timeSigs2 =
-      concat $ zipWith (\n ts -> Just ts : replicate (n -1) Nothing) numBarRests timeSigs ::
-        [Maybe TimeSignature]
-    durs =
-      concat $ zipWith (\n ts -> replicate n (realToFrac ts)) numBarRests timeSigs ::
-        [Duration]
-    numBarRests = [2, 3, 2, 2]
-    timeSigs = [4 / 4, 3 / 4, 2 / 4, 4 / 4]
-
--- TODO emit whole bar rests (with correct duration?) or multirests
-
--- ‘02e-Rests-NoType.xml’
--- IGNORE
-
--- ‘03a-Rhythm-Durations.xml’
-{-
-All note durations, from long, brevis, whole until 128th; First with their plain values,
-then dotted and finally doubly-dotted.
--}
-umts_03a :: Work
-umts_03a =
-  Work mempty
-    $ pure
-    $ Movement mempty sysStaff
-    $ Leaf
-    $ Staff mempty bars
-  where
-    sysStaff =
-      [ timeSignature .~ (Option $ Just $ First (16 / 4)) $ mempty,
-        mempty,
-        timeSignature .~ (Option $ Just $ First (24 / 4)) $ mempty,
-        mempty,
-        timeSignature .~ (Option $ Just $ First (28 / 4)) $ mempty,
-        mempty
-      ]
-    bars :: [Bar]
-    bars =
-      [ mkBar 0 [4],
-        mkBar 0 baseDurs,
-        mkBar 1 [4],
-        mkBar 1 baseDurs,
-        mkBar 2 [4],
-        mkBar 2 baseDurs
-      ]
-    mkBar :: Int -> [Duration] -> Bar
-    mkBar numDots ds =
-      Bar mempty $ pure $ PitchLayer $ Group $
-        fmap
-          ( \d ->
-              (if numDots > 0 then Dotted numDots else id) $
-                Beat d (pitches .~ [P.c'] $ mempty)
-          )
-          ds
-    baseDurs = [2, 1, 1 / 2, 1 / 4, 1 / 8, 1 / 16, 1 / 32, 1 / 64, 1 / 128, 1 / 256]
-
--- -- 2 bars of 16/4, two bars of 24/4, two bars of 28/4
--- durs :: [[Duration]]
--- durs = mconcat
---   [ (fmap.fmap) (dotMod 0 *) [[4], [2, 1, 1/2, 1/4, 1/8, 1/16, 1/32, 1/64, 1/128, 1/256]]
---   , (fmap.fmap) (dotMod 1 *) [[4], [2, 1, 1/2, 1/4, 1/8, 1/16, 1/32, 1/64, 1/128, 1/256]]
---   , (fmap.fmap) (dotMod 2 *) [[4], [2, 1, 1/2, 1/4, 1/8, 1/16, 1/32, 1/64, 1/128, 1/256]]
---   ]
-
--- ‘03b-Rhythm-Backup.xml’
-{-
-Two voices with a backup, that does not jump to the beginning for the measure for
-voice 2, but somewhere in the middle. Voice 2 thus won’t have any notes or rests
-for the first beat of the measures.
--}
-{-
-TODO when multiple layers are being used, set display-pitch
-in rests to different values to minimize collissions.
--}
-umts_03b :: Work
-umts_03b =
-  Work mempty
-    $ pure
-    $ Movement mempty (mempty : repeat mempty)
-    $ Leaf
-    $ Staff mempty
-    $ pure
-    $ Bar
-      mempty
-      [ PitchLayer $ listToRh $ fmap maybePitchToCh voice1,
-        PitchLayer $ listToRh $ fmap maybePitchToCh voice2
-      ]
-  where
-    listToRh :: [a] -> Rhythm a
-    listToRh xs = Group $ fmap (Beat (1 / 4)) xs
-    maybePitchToCh :: Maybe Pitch -> Chord
-    maybePitchToCh Nothing = mempty
-    maybePitchToCh (Just x) = pitches .~ [x] $ mempty
-    -- timeSig = 4/4 :: TimeSignature
-    voice1 =
-      [ Just Music.Pitch.c,
-        Just Music.Pitch.c,
-        Nothing
-      ]
-    voice2 =
-      [ Nothing,
-        Just Music.Pitch.a_,
-        Just Music.Pitch.a_
-      ]
-
--- ‘03c-Rhythm-DivisionChange.xml’
--- IGNORE
-
--- ‘03d-Rhythm-DottedDurations-Factors.xml’
-{-
-Several durations can be written with dots. For multimeasure rests, we can also
-have durations that cannot be expressed with dotted notes (like 5/8).
--}
--- IGNORE
-
--- ‘11a-TimeSignatures.xml’
-{-
-Various time signatures: 2/2 (alla breve), 4/4 (C), 2/2, 3/2, 2/4, 3/4, 4/4,
-5/4, 3/8, 6/8, 12/8
--}
-umts_11a :: Work
-umts_11a =
-  Work mempty
-    $ pure
-    $ Movement mempty sysStaff
-    $ Leaf
-    $ Staff mempty bars
-  where
-    sysStaff :: SystemStaff
-    sysStaff = map (\ts -> timeSignature .~ (Option $ Just $ First ts) $ mempty) timeSigs
-    bars :: [Bar]
-    bars = fmap (\d -> Bar mempty [PitchLayer $ quant tie (pitches .~ [P.c'] $ mempty) d]) durs
-    tie ::
-      Bool -> -- begin/end
-      Chord ->
-      Chord
-    tie True = (ties . _2) .~ Any True
-    tie False = (ties . _1) .~ Any True
-    quant :: (Bool -> a -> a) -> a -> Duration -> Rhythm a
-    quant addTie x d = case d of
-      d | d == (3 / 8) -> Dotted 1 $ Beat (1 / 4) x
-      d | d == (1 / 2) -> Beat (1 / 2) x
-      d | d == (3 / 4) -> Dotted 1 $ Beat (1 / 2) x
-      d | d == (1) -> Beat 1 x
-      d | d == (5 / 4) -> Group [Beat 1 (addTie True x), Beat (1 / 4) (addTie False x)] -- TODO ties
-      d | d == (6 / 4) -> Dotted 1 $ Beat 1 x
-      d | otherwise -> error "umts_11a: bad duration"
-    durs :: [Duration]
-    durs = fmap realToFrac timeSigs
-    timeSigs :: [TimeSignature]
-    timeSigs =
-      [ 2 / 2, -- TODO Music.Score.cutTime
-        4 / 4, -- TODO Music.Score.commonTime
-        2 / 2,
-        3 / 2,
-        2 / 4,
-        3 / 4,
-        4 / 4,
-        5 / 4,
-        3 / 8,
-        6 / 8,
-        12 / 8
-      ]
-
--- ‘11b-TimeSignatures-NoTime.xml’
-umts_11b :: Work
-umts_11b =
-  Work mempty
-    $ pure
-    $ Movement mempty (repeat mempty)
-    $ Leaf staff
-  where
-    staff :: Staff
-    staff = mempty
-    timeSigs :: [TimeSignature]
-    timeSigs =
-      [ (3 + 2) / 8,
-        (5 + 3 + 1) / 4
-      ]
-
--- ‘11c-TimeSignatures-CompoundSimple.xml’
--- IGNORE
-
--- ‘11d-TimeSignatures-CompoundMultiple.xml’
--- IGNORE
-
--- ‘11e-TimeSignatures-CompoundMixed.xml’
--- IGNORE
-
--- ‘11f-TimeSignatures-SymbolMeaning.xml’
--- IGNORE
-
--- ‘11g-TimeSignatures-SingleNumber.xml’
--- IGNORE
-
--- ‘11h-TimeSignatures-SenzaMisura.xml’
--- IGNORE
-
--- ‘12a-Clefs.xml’
-{-
-Various clefs: G, C, F, percussion, TAB and none; some are also possible with
-transposition and on other staff lines than their default
-(e.g. soprano/alto/tenor/baritone C clefs); Each measure shows a different clef
-(measure 17 has the "none" clef), only measure 18 has the same treble clef as
-measure 1.
--}
-umts_12a :: Work
-umts_12a =
-  Work mempty
-    $ pure
-    $ Movement mempty (repeat mempty)
-    $ Leaf staff
-  where
-    staff :: Staff
-    staff = Staff (instrumentDefaultClef .~ Music.Pitch.trebleClef $ mempty) bars
-    bars = fmap middleCWithClefBar clefs
-    middleCWithClefBar Nothing =
-      Bar
-        mempty
-        [PitchLayer $ Beat 1 P.c]
-    middleCWithClefBar (Just clef) =
-      Bar
-        (at 0 .~ Just clef $ mempty)
-        [PitchLayer $ Beat 1 P.c]
-    clefs :: [Maybe Music.Pitch.Clef]
-    clefs =
-      [ Nothing, -- Verify that staff clef is being used
-        Just $ Music.Pitch.altoClef,
-        Just $ Music.Pitch.tenorClef,
-        Just $ Music.Pitch.bassClef,
-        Just $ Music.Pitch.percussionClef,
-        Nothing, -- , TODO Music.Pitch.treble8vbClef
-        Nothing, -- , TODO Music.Pitch.bass8vbClef
-        Just $ Music.Pitch.bassClef, -- TODO 2 half-positions lower
-        Just $ Music.Pitch.trebleClef, -- TODO 2 half-positions lower
-        Just $ Music.Pitch.baritoneClef,
-        Just $ Music.Pitch.mezzoSopranoClef,
-        Just $ Music.Pitch.sopranoClef,
-        Nothing, -- , TODO Music.Pitch.tabClef
-        Nothing, -- , TODO Music.Pitch.treble8vaClef
-        Nothing, -- , TODO Music.Pitch.bass8vaClef
-        Nothing, -- , TODO Music.Pitch.tabWithTextTabClef
-        Nothing, -- , TODO Music.Pitch.noClef
-        Just $ Music.Pitch.trebleClef -- again!
-      ]
-
--- ‘12b-Clefs-NoKeyOrClef.xml’
-umts_12b :: Work
-umts_12b =
-  Work mempty
-    $ pure
-    $ Movement mempty sysStaff
-    $ Leaf staff
-  where
-    -- TODO the Option/Just/First pattern is too painful!
-    -- I feel all meta-types should implement this natively (see above)
-    -- I.e. there is the "empty time signature" called mempty
-    -- and also all the other variants (which can always be written as a fractional number)
-    sysStaff = (timeSignature .~ (Option $ Just $ First $ 4 / 4) $ mempty) : cycle [mempty]
-    staff = Staff mempty $ [bar, bar]
-    bar = Bar mempty [PitchLayer $ rh4 [singleNoteChord $ Music.Pitch.Literal.c]]
-    rh4 :: [Chord] -> Rhythm Chord
-    rh4 cs = mconcat $ fmap (Beat 1) cs
-    singleNoteChord :: Pitch -> Chord
-    singleNoteChord ps = pitches .~ [ps] $ mempty
-    divideList :: Int -> [a] -> [[a]]
-    divideList = Music.Score.Internal.Util.divideList
-
--- ‘13a-KeySignatures.xml’
-{-
-Various key signature: from 11 flats to 11 sharps (each one first one measure in
-major, then one measure in minor)
--}
--- TODO consolidate key sig between music-score and music-pitch
-umts_13a :: Work
-umts_13a =
-  Work mempty
-    $ pure
-    $ Movement (movementTitle .~ "Different Key signatures" $ mempty) sysStaff
-    $ Leaf staff
-  where
-    staff :: Staff
-    staff = Staff mempty $ take (length sysStaff) $ repeat $ Bar mempty [PitchLayer $ Beat (1 / 2) $ pitches .~ [P.c] $ mempty]
-    -- sysStaff = zipWith (\setTS ks -> setTS $ keySignature .~ (Option $ Just $ First $ ks) $ mempty)
-    --   -- TODO just 2/4
-    --   ( (timeSignature .~ (Option $ Just $ First (2/4))) : (timeSignature .~ (Option $ Just $ First (3/4))) : repeat mempty)
-    --   keySigs
-
-    -- TODO include TS too!
-    sysStaff =
-      fmap
-        (\ks -> keySignature .~ (Option $ Just $ First $ ks) $ mempty)
-        keySigs
-    keySigs :: [KeySignature]
-    keySigs = concatMap (\i -> fmap (\m -> Music.Score.Meta.Key.key i m) modesPerBar) fifthPerTwoBars
-    fifthPerTwoBars = [-11 .. 11] :: [Music.Score.Meta.Key.Fifths]
-    modesPerBar = [True, False]
-
--- ‘13b-KeySignatures-ChurchModes.xml’
-{-All different modes: major, minor, ionian, dorian, phrygian, lydian, mixolydian,
-aeolian, and locrian; All modes are given with 2 sharps.-}
--- IGNORE
-
--- ‘13c-KeySignatures-NonTraditional.xml’
--- IGNORE
-
--- ‘13d-KeySignatures-Microtones.xml’
--- IGNORE
-
--- ‘14a-StaffDetails-LineChanges.xml’
--- IGNORE
-
--- ‘21a-Chord-Basic.xml’
-umts_21a :: Work
-umts_21a =
-  Work mempty
-    $ pure
-    $ Movement mempty (repeat mempty)
-    $ Leaf staff
-  where
-    staff :: Staff
-    staff = Staff mempty [Bar mempty [PitchLayer notes]]
-    notes :: Rhythm Chord
-    notes =
-      Group $
-        fmap
-          (\(ps, d) -> Beat d $ pitches .~ ps $ mempty)
-          [ ([P.f, P.a], 1 / 4),
-            ([], 1 / 4)
-          ]
-
--- ‘21b-Chords-TwoNotes.xml’
-umts_21b :: Work
-umts_21b =
-  Work mempty
-    $ pure
-    $ Movement mempty sysStaff
-    $ Leaf staff
-  where
-    sysStaff = [timeSignature .~ (Option $ Just $ First (1 / 4)) $ mempty, mempty]
-    staff :: Staff
-    staff = Staff mempty [bar, bar]
-    -- Same in both bars
-    bar = Bar mempty [PitchLayer notes]
-    notes :: Rhythm Chord
-    notes =
-      Group $
-        fmap
-          (\(ps, d) -> Beat d $ pitches .~ ps $ mempty)
-          [ ([P.f, P.a], 1 / 4),
-            ([P.f, P.a], 1 / 4),
-            ([P.f, P.a], 1 / 4),
-            ([P.f, P.a], 1 / 4)
-          ]
-
--- ‘21c-Chords-ThreeNotesDuration.xml’
-umts_21c :: Work
-umts_21c =
-  Work mempty
-    $ pure
-    $ Movement mempty sysStaff
-    $ Leaf staff
-  where
-    sysStaff = [timeSignature .~ (Option $ Just $ First (1 / 4)) $ mempty, mempty]
-    staff :: Staff
-    staff = Staff mempty [bar1, bar2]
-    bar1 = Bar mempty [PitchLayer notes1]
-    bar2 = Bar mempty [PitchLayer notes2]
-    notes1, notes2 :: Rhythm Chord
-    notes1 =
-      Group $
-        fmap
-          (\(dots, ps, d) -> (if dots > 0 then Dotted dots else id) $ Beat d $ pitches .~ ps $ mempty)
-          [ (1, [P.f, P.a, P.c'], 1 / 4),
-            (0, [P.f, P.a, P.g'], 1 / 8),
-            (0, [P.f, P.a, P.c'], 1 / 4),
-            (0, [P.f, P.a, P.c'], 1 / 4)
-          ]
-    notes2 =
-      Group $
-        fmap
-          (\(ps, d) -> Beat d $ pitches .~ ps $ mempty)
-          [ ([P.f, P.a, P.e'], 1 / 4),
-            ([P.f, P.a, P.f'], 1 / 4),
-            ([P.f, P.a, P.d'], 1 / 2)
-          ]
-
--- ‘21d-Chords-SchubertStabatMater.xml’
--- IGNORE
-
--- ‘21e-Chords-PickupMeasures.xml’
--- TODO
-
--- ‘21f-Chord-ElementInBetween.xml’
--- IGNORE
-
--- ‘22a-Noteheads.xml’
--- IGNORE (nice to have!)
-
--- ‘22b-Staff-Notestyles.xml’
--- IGNORE (nice to have!)
-
--- ‘22c-Noteheads-Chords.xml’
--- IGNORE (nice to have!)
-
--- ‘22d-Parenthesized-Noteheads.xml’
--- IGNORE (nice to have!)
-
--- ‘23a-Tuplets.xml’
-{-
-Some tuplets (3:2, 3:2, 3:2, 4:2, 4:1, 7:3, 6:2) with the default tuplet bracket
-displaying the number of actual notes played. The second tuplet does not have a
-number attribute set.
--}
-umts_23a :: Work
-umts_23a =
-  Work mempty $ pure
-    $ Movement mempty (sysBar1 : repeat mempty)
-    $ Leaf
-    $ Staff mempty
-    $ pure bar1
-  where
-    sysBar1 :: SystemBar
-    sysBar1 = timeSignature .~ (Option $ Just $ First $ 14 / 4) $ mempty
-    bar1 :: Bar
-    bar1 =
-      Bar mempty $ pure $ PitchLayer $
-        Group
-          [ Tuplet (2 / 3) $
-              Group
-                [ Beat (1 / 4) (pitches .~ [P.c] $ mempty),
-                  Beat (1 / 4) (pitches .~ [P.d] $ mempty),
-                  Beat (1 / 4) (pitches .~ [P.e] $ mempty)
-                ],
-            Tuplet (2 / 3) $
-              Group
-                [ Beat (1 / 4) (pitches .~ [P.f] $ mempty),
-                  Beat (1 / 4) (pitches .~ [P.g] $ mempty),
-                  Beat (1 / 4) (pitches .~ [P.a] $ mempty)
-                ],
-            Tuplet (2 / 3) $
-              Group
-                [ Beat (1 / 4) (pitches .~ [P.b] $ mempty),
-                  Beat (1 / 4) (pitches .~ [P.c'] $ mempty),
-                  Beat (1 / 4) (pitches .~ [P.d'] $ mempty)
-                ],
-            Tuplet (2 / 4) $
-              Group
-                [ Beat (1 / 4) (pitches .~ [P.e'] $ mempty),
-                  Beat (1 / 4) (pitches .~ [P.f'] $ mempty),
-                  Beat (1 / 4) (pitches .~ [P.g'] $ mempty),
-                  Beat (1 / 4) (pitches .~ [P.a'] $ mempty)
-                ],
-            Tuplet (1 / 4) $
-              Group
-                [ Beat (1 / 4) (pitches .~ [P.b'] $ mempty),
-                  Beat (1 / 4) (pitches .~ [P.c''] $ mempty),
-                  Beat (1 / 4) (pitches .~ [P.c''] $ mempty),
-                  Beat (1 / 4) (pitches .~ [P.b'] $ mempty)
-                ],
-            Tuplet (3 / 7) $
-              Group
-                [ Beat (1 / 4) (pitches .~ [P.a'] $ mempty),
-                  Beat (1 / 4) (pitches .~ [P.g'] $ mempty),
-                  Beat (1 / 4) (pitches .~ [P.f'] $ mempty),
-                  Beat (1 / 4) (pitches .~ [P.e'] $ mempty),
-                  Beat (1 / 4) (pitches .~ [P.d'] $ mempty),
-                  Beat (1 / 4) (pitches .~ [P.c'] $ mempty),
-                  Beat (1 / 4) (pitches .~ [P.b] $ mempty)
-                ],
-            Tuplet (2 / 6) $
-              Group
-                [ Beat (1 / 4) (pitches .~ [P.a] $ mempty),
-                  Beat (1 / 4) (pitches .~ [P.g] $ mempty),
-                  Beat (1 / 4) (pitches .~ [P.f] $ mempty),
-                  Beat (1 / 4) (pitches .~ [P.e] $ mempty),
-                  Beat (1 / 4) (pitches .~ [P.d] $ mempty),
-                  Beat (1 / 4) (pitches .~ [P.c] $ mempty)
-                ]
-          ]
-
--- ‘23b-Tuplets-Styles.xml’
-umts_23b :: Work
-umts_23b =
-  Work mempty $ pure
-    $ Movement mempty (sysBar1 : repeat mempty)
-    $ Leaf
-    $ Staff mempty
-    $ bars
-  where
-    sysBar1 :: SystemBar
-    sysBar1 = timeSignature .~ (Option $ Just $ First $ 5 / 4) $ mempty
-    bars :: [Bar]
-    bars =
-      [ Bar mempty $ pure $ PitchLayer $
-          Group
-            [ Tuplet (2 / 3) $ Group (replicate 3 $ Beat (1 / 8) (pitches .~ [P.c'] $ mempty)),
-              Tuplet (2 / 3) $ Group (replicate 3 $ Beat (1 / 8) (pitches .~ [P.c'] $ mempty)),
-              Tuplet (2 / 3) $ Group (replicate 3 $ Beat (1 / 8) (pitches .~ [P.c'] $ mempty)),
-              Tuplet (2 / 3) $ Group (replicate 3 $ Beat (1 / 8) (pitches .~ [P.c'] $ mempty)),
-              Tuplet (2 / 3) $ Group (replicate 3 $ Beat (1 / 8) (pitches .~ [P.c'] $ mempty))
-            ],
-        Bar mempty $ pure $ PitchLayer $
-          Group
-            [ Tuplet (2 / 3) $ Group (replicate 3 $ Beat (1 / 8) (pitches .~ [P.c'] $ mempty)),
-              Tuplet (2 / 3) $ Group (replicate 3 $ Beat (1 / 8) (pitches .~ [P.c'] $ mempty)),
-              Tuplet (2 / 3) $ Group (replicate 3 $ Beat (1 / 8) (pitches .~ [P.c'] $ mempty)),
-              Tuplet (2 / 3) $ Group (replicate 3 $ Beat (1 / 8) (pitches .~ [P.c'] $ mempty)),
-              Tuplet (2 / 3) $ Group (replicate 3 $ Beat (1 / 8) (pitches .~ [P.c'] $ mempty))
-            ],
-        Bar mempty $ pure $ PitchLayer $
-          Group
-            [ Tuplet (2 / 3) $ Group (replicate 3 $ Beat (1 / 8) (pitches .~ [P.c'] $ mempty)),
-              Tuplet (2 / 3) $ Group (replicate 3 $ Beat (1 / 8) (pitches .~ [P.c'] $ mempty)),
-              Tuplet (2 / 3) $ Group (replicate 3 $ Beat (1 / 8) (pitches .~ [P.c'] $ mempty)),
-              Tuplet (2 / 3) $ Group (replicate 3 $ Beat (1 / 8) (pitches .~ [P.c'] $ mempty)),
-              Tuplet (2 / 3) $ Group (replicate 3 $ Beat (1 / 8) (pitches .~ [P.c'] $ mempty))
-            ],
-        Bar mempty $ pure $ PitchLayer $
-          Group
-            [ Tuplet (3 / 4) $ Group [],
-              Tuplet (3 / 17) $ Group [],
-              Group []
-            ]
-      ]
-
--- ‘23c-Tuplet-Display-NonStandard.xml’
-umts_23c :: Work
-umts_23c =
-  Work mempty
-    $ pure
-    $ Movement mempty sysStaff
-    $ Leaf
-    $ Staff mempty
-    $ bars
-  where
-    sysStaff = (timeSignature .~ (Option $ Just $ First $ 4 / 4) $ mempty) : repeat mempty
-    bars :: [Bar]
-    bars =
-      [ Bar mempty $ pure $ PitchLayer $
-          Group
-            [ Tuplet (2 / 3) $ Group (replicate 3 $ Beat (1 / 8) ch),
-              Tuplet (2 / 3) $ Group (replicate 3 $ Dotted 1 $ Beat (1 / 4) ch)
-            ],
-        Bar mempty $ pure $ PitchLayer $
-          Group
-            [ Tuplet (2 / 3) $ Group (replicate 3 $ Beat (1 / 8) ch),
-              Tuplet (2 / 3) $ Group (replicate 3 $ Dotted 1 $ Beat (1 / 4) ch)
-            ],
-        Bar mempty $ pure $ PitchLayer $
-          Group
-            [ Tuplet (2 / 3) $ Group (replicate 3 $ Beat (1 / 8) ch),
-              Tuplet (2 / 3) $ Group (replicate 3 $ Dotted 1 $ Beat (1 / 4) ch)
-            ],
-        Bar mempty $ pure $ PitchLayer $
-          Group
-            [ Tuplet (2 / 3) $ Group (replicate 3 $ Beat (1 / 8) ch),
-              Tuplet (2 / 3) $ Group (replicate 3 $ Dotted 1 $ Beat (1 / 4) ch)
-            ]
-      ]
-    ch = pitches .~ [P.c'] $ mempty
-
--- ‘23d-Tuplets-Nested.xml’
-{-
-TODO crashes Sibelius
-
-Check
-  set tuplet number attribute (level of neting)
-  time-modification
-  duration (should be scaled down, regardless of time-modification?)
--}
-umts_23d :: Work
-umts_23d =
-  Work mempty
-    $ pure
-    $ Movement mempty sysStaff
-    $ Leaf
-    $ Staff mempty
-    $ bars
-  where
-    sysStaff = (timeSignature .~ (Option $ Just $ First $ 2 / 4) $ mempty) : repeat mempty
-    bars :: [Bar]
-    bars =
-      [ Bar mempty $ pure $ PitchLayer $
-          Group
-            [ Tuplet (2 / 3) $
-                Group
-                  [ baseRh,
-                    baseRh,
-                    Tuplet (2 / 5) $
-                      Group
-                        [ baseRh,
-                          baseRh,
-                          baseRh,
-                          baseRh,
-                          baseRh
-                        ],
-                    baseRh,
-                    baseRh
-                  ]
-            ],
-        Bar mempty $ pure $ PitchLayer $
-          Group
-            [ Tuplet (4 / 15) $
-                Group
-                  [ baseRh,
-                    baseRh,
-                    baseRh,
-                    baseRh,
-                    baseRh
-                  ],
-              Group
-                [ baseRh,
-                  baseRh
-                ]
-            ]
-      ]
-    baseRh = Beat (1 / 8) (pitches .~ [P.c'] $ mempty)
-
--- ‘23e-Tuplets-Tremolo.xml’
-umts_23e :: Work
-umts_23e =
-  Work mempty
-    $ pure
-    $ Movement mempty sysStaff
-    $ Leaf staff
-  where
-    sysStaff = repeat mempty
-    staff = mempty
-
--- ‘23f-Tuplets-DurationButNoBracket.xml’
-umts_23f :: Work
-umts_23f =
-  Work mempty
-    $ pure
-    $ Movement mempty sysStaff
-    $ Leaf staff
-  where
-    sysStaff = repeat mempty
-    staff = mempty
-
--- ‘24a-GraceNotes.xml’
--- IGNORE (would be nice!)
-
--- ‘24b-ChordAsGraceNote.xml’
--- IGNORE (would be nice!)
-
--- ‘24c-GraceNote-MeasureEnd.xml’
--- IGNORE (would be nice!)
-
--- ‘24d-AfterGrace.xml’
--- IGNORE (would be nice!)
-
--- ‘24e-GraceNote-StaffChange.xml’
--- IGNORE (would be nice!)
-
--- ‘24f-GraceNote-Slur.xml’
--- IGNORE (would be nice!)
-
--- ‘31a-Directions.xml’
-umts_31a :: Work
-umts_31a =
-  Work mempty
-    $ pure
-    $ Movement mempty sysStaff
-    $ Leaf staff
-  where
-    sysStaff = (timeSignature .~ (Option $ Just $ First $ 4 / 4) $ mempty) : repeat mempty
-    staff = Staff mempty $ fmap (\ch -> Bar mempty [PitchLayer $ rh4 ch]) $ divideList 4 chords
-    rh4 :: [Chord] -> Rhythm Chord
-    rh4 cs = mconcat $ fmap (Beat (1 / 4)) cs
-    -- TODO ties in bar 1
-    chords :: [Chord]
-    chords =
-      [ bc,
-        bc,
-        bc,
-        bc,
-        bc,
-        bc,
-        bc,
-        bc,
-        dynamicNotation . dynamicLevel .~ D._p $ bc,
-        dynamicNotation . dynamicLevel .~ D.pp $ bc,
-        dynamicNotation . dynamicLevel .~ D.ppp $ bc,
-        dynamicNotation . dynamicLevel .~ D.pppp $ bc,
-        dynamicNotation . dynamicLevel .~ D.ppppp $ bc,
-        dynamicNotation . dynamicLevel .~ D.pppppp $ bc,
-        dynamicNotation . dynamicLevel .~ D._f $ bc,
-        dynamicNotation . dynamicLevel .~ D.ff $ bc,
-        dynamicNotation . dynamicLevel .~ D.fff $ bc,
-        dynamicNotation . dynamicLevel .~ D.ffff $ bc,
-        dynamicNotation . dynamicLevel .~ D.fffff $ bc,
-        dynamicNotation . dynamicLevel .~ D.ffffff $ bc,
-        dynamicNotation . dynamicLevel .~ D.mp $ bc,
-        dynamicNotation . dynamicLevel .~ D.mf $ bc,
-        {-dynamicNotation.dynamicLevel .~ D.sf $-} bc, -- TODO special dynamics
-        {-dynamicNotation.dynamicLevel .~ D.sfp $-}
-        bc,
-        {-dynamicNotation.dynamicLevel .~ D.sfpp $-} bc,
-        {-dynamicNotation.dynamicLevel .~ D.fp $-} bc,
-        {-dynamicNotation.dynamicLevel .~ D.rf $-} bc,
-        {-dynamicNotation.dynamicLevel .~ D.rfz $-} bc,
-        {-dynamicNotation.dynamicLevel .~ D.sfz $-} bc,
-        {-dynamicNotation.dynamicLevel .~ D.sffz $-} bc,
-        {-dynamicNotation.dynamicLevel .~ D.fz $-} bc,
-        bc,
-        dynamicNotation . crescDim .~ pure DN.BeginCresc $ bc,
-        dynamicNotation . crescDim .~ pure DN.EndCresc $ bc,
-        bc,
-        bc,
-        bc,
-        bc,
-        bc,
-        bc,
-        -- 11
-        bc,
-        bc,
-        bc,
-        bc,
-        bc,
-        bc,
-        bc,
-        bc,
-        bc,
-        bc,
-        nc,
-        nc,
-        dynamicNotation . dynamicLevel .~ D._p $ bc, -- TODO subito
-        dynamicNotation . dynamicLevel .~ D.ppp $ dynamicNotation . crescDim .~ pure DN.BeginCresc $ bc, -- subito
-        dynamicNotation . dynamicLevel .~ D.fff $ dynamicNotation . crescDim .~ pure DN.EndCresc $ bc, -- subito
-        nc
-      ]
-    nc = mempty
-    bc = pitches .~ [P.c] $ mempty
-    divideList :: Int -> [a] -> [[a]]
-    divideList = Music.Score.Internal.Util.divideList
-
--- ‘31c-MetronomeMarks.xml’
-umts_31c :: Work
-umts_31c =
-  Work mempty
-    $ pure
-    $ Movement mempty sysStaff
-    $ Leaf staff
-  where
-    sysStaff = repeat mempty
-    staff = mempty
-
--- ‘32a-Notations.xml’
-{-
-All <notation> elements defined in MusicXML. The lyrics show the notation
-assigned to each note.
-
-- Fermatas TODO
-- Arpeggio/Non-arp TODO
-- Articulation marks
-- Doits/Fall-offs
-- Breath marks
-- Trills
-- Baroque Ornaments (w accidentals)
-- Tremolo
-- Bow marks
-- Harmonics
-- Fingerings/fret marks etc
-- Dynamics
-- Above/below
--}
-umts_32a :: Work
-umts_32a =
-  Work mempty
-    $ pure
-    $ Movement mempty sysStaff
-    $ Leaf staff
-  where
-    sysStaff = repeat mempty
-    staff = Staff mempty $ fmap (\ch -> Bar mempty [PitchLayer $ rh4 ch]) $ divideList 4 chords
-    rh4 :: [Chord] -> Rhythm Chord
-    rh4 cs = mconcat $ fmap (Beat (1 / 4)) cs
-    chords :: [Chord]
-    chords =
-      [ fermata .~ Fermata $ bc,
-        fermata .~ Fermata $ bc,
-        fermata .~ ShortFermata $ bc,
-        fermata .~ LongFermata $ bc,
-        fermata .~ Fermata $ bc, -- TODO inverted
-        arpeggioNotation .~ Arpeggio $ bc2,
-        arpeggioNotation .~ NoArpeggio $ bc2,
-        bc, -- accidental mark
-        articulationNotation . marks .~ [AN.Accent] $ bc,
-        articulationNotation . marks .~ [AN.Marcato] $ bc,
-        articulationNotation . marks .~ [AN.Staccato] $ bc,
-        articulationNotation . marks .~ [AN.Tenuto] $ bc,
-        articulationNotation . marks .~ [AN.Tenuto, AN.Staccato] $ bc,
-        articulationNotation . marks .~ [AN.MoltoStaccato] $ bc,
-        articulationNotation . marks .~ [] $ bc, -- TODO spicc
-        articulationNotation . marks .~ [] $ bc, -- TODO scoop
-        articulationNotation . marks .~ [] $ bc, -- plop
-        articulationNotation . marks .~ [] $ bc, -- doit
-        articulationNotation . marks .~ [] $ bc, -- falloff
-        articulationNotation . marks .~ [] $ bc, -- breath
-        articulationNotation . marks .~ [] $ bc, -- caes
-        articulationNotation . marks .~ [] $ bc,
-        articulationNotation . marks .~ [] $ bc,
-        nc,
-        -- Trills/Ornaments
-        bc,
-        bc,
-        bc,
-        bc,
-        bc,
-        bc,
-        bc,
-        bc,
-        bc,
-        bc,
-        bc,
-        bc,
-        bc,
-        bc,
-        nc,
-        nc,
-        -- Bowing etc
-        bc, -- TODO upbow
-        bc, -- TODO downbow
-        harmonicNotation .~ (Any True, 1) $ bc, -- harm
-        harmonicNotation .~ (Any True, 1) $ bc, -- nat harm
-        harmonicNotation .~ (Any True, 1) $ bc, -- art harm
-        harmonicNotation .~ (Any True, 1) $ bc, -- nat h/base
-        harmonicNotation .~ (Any True, 1) $ bc, -- nat h/touching
-        harmonicNotation .~ (Any True, 1) $ bc, -- nat h/soundin
-
-        -- b13
-        bc,
-        bc,
-        bc,
-        bc,
-        bc,
-        bc,
-        bc,
-        bc,
-        bc,
-        bc,
-        bc,
-        bc,
-        bc,
-        bc,
-        bc,
-        bc,
-        -- b17
-        bc,
-        bc,
-        bc,
-        bc,
-        bc,
-        bc,
-        bc,
-        bc,
-        bc,
-        bc,
-        bc,
-        bc,
-        bc,
-        bc,
-        bc,
-        bc,
-        bc,
-        bc,
-        bc,
-        bc,
-        -- Dynamic
-        -- TODO double barline before
-        dynamicNotation . dynamicLevel .~ Just 1.5 $ bc,
-        dynamicNotation . dynamicLevel .~ Just (-3.5) $ bc,
-        bc,
-        bc,
-        articulationNotation . marks .~ [AN.Staccato, AN.Marcato] $ bc, -- both above
-        articulationNotation . marks .~ [AN.Staccato, AN.Marcato, AN.Tenuto] $ bc, -- ab/bel/bel
-        nc,
-        nc
-      ]
-    nc = mempty
-    bc = pitches .~ [P.c'] $ mempty
-    bc2 = pitches .~ [P.c', P.e', P.g'] $ mempty
-    divideList :: Int -> [a] -> [[a]]
-    divideList = Music.Score.Internal.Util.divideList
-
--- ‘32b-Articulations-Texts.xml’
-umts_32b :: Work
-umts_32b =
-  Work mempty
-    $ pure
-    $ Movement mempty sysStaff
-    $ Leaf staff
-  where
-    sysStaff = repeat mempty
-    staff = mempty
-
--- ‘32c-MultipleNotationChildren.xml’
--- IGNORE
-
--- ‘32d-Arpeggio.xml’
-umts_32d :: Work
-umts_32d =
-  Work mempty
-    $ pure
-    $ Movement mempty sysStaff
-    $ Leaf staff
-  where
-    sysStaff = repeat mempty
-    staff = Staff mempty $ fmap (\ch -> Bar mempty [PitchLayer $ rh4 ch]) $ divideList 4 chords
-    rh4 :: [Chord] -> Rhythm Chord
-    rh4 cs = mconcat $ fmap (Beat (1 / 4)) cs
-    chords :: [Chord]
-    chords =
-      [ arpeggioNotation .~ Arpeggio $ bc,
-        arpeggioNotation .~ UpArpeggio $ bc,
-        arpeggioNotation .~ Arpeggio $ bc,
-        arpeggioNotation .~ DownArpeggio $ bc,
-        arpeggioNotation .~ Arpeggio $ bc,
-        arpeggioNotation .~ NoArpeggioBracket $ bc,
-        arpeggioNotation .~ Arpeggio $ bc
-      ]
-    bc = pitches .~ [P.c, P.e', P.g'] $ mempty
-    divideList :: Int -> [a] -> [[a]]
-    divideList = Music.Score.Internal.Util.divideList
-
--- ‘33a-Spanners.xml’
-umts_33a :: Work
-umts_33a =
-  Work mempty
-    $ pure
-    $ Movement mempty sysStaff
-    $ Leaf staff
-  where
-    sysStaff = (timeSignature .~ (Option $ Just $ First $ 3 / 4) $ mempty) : repeat mempty
-    staff = Staff mempty $ fmap (\ch -> Bar mempty [PitchLayer $ rh4 ch]) $ divideList 3 chords
-    rh4 :: [Chord] -> Rhythm Chord
-    rh4 cs = mconcat $ fmap (Beat (1 / 4)) cs
-    -- TODO ties in bar 1
-    chords :: [Chord]
-    chords =
-      -- Ignore tuplet for now (should arguably not be in this test at all)
-      [ bc,
-        bc,
-        bc,
-        -- slur
-        articulationNotation . slurs .~ [AN.BeginSlur] $ bc,
-        bc,
-        articulationNotation . slurs .~ [AN.EndSlur] $ bc,
-        -- dashed slur
-        -- TODO add dash
-        articulationNotation . slurs .~ [AN.BeginSlur] $ bc,
-        bc,
-        articulationNotation . slurs .~ [AN.EndSlur] $ bc,
-        -- cresc
-        dynamicNotation . crescDim .~ [DN.BeginCresc] $ bc,
-        bc,
-        dynamicNotation . crescDim .~ [DN.EndCresc] $ bc,
-        -- dim
-        dynamicNotation . crescDim .~ [DN.BeginDim] $ bc,
-        bc,
-        dynamicNotation . crescDim .~ [DN.EndDim] $ bc,
-        -- tr (one short, one long)
-        bc,
-        bc,
-        bc,
-        -- start long tr
-        bc,
-        nc, -- drawn as (1/2) rest in test, though this is wrong
-        nc,
-        -- 8va
-        bc,
-        bc,
-        bc,
-        -- 15mb
-        bc,
-        bc,
-        bc,
-        {-
-        brackets
-            solid down/down
-            dashed down/down
-            solid none/down
-            dashed none/upsolid none/none
-        -}
-        bc,
-        bc,
-        bc,
-        bc,
-        bc,
-        bc,
-        bc,
-        bc,
-        bc,
-        bc,
-        bc,
-        bc,
-        bc,
-        bc,
-        bc,
-        -- dashed line above
-        bc,
-        bc,
-        bc,
-        -- gliss (wavy) up
-        slideNotation . beginSlide .~ Any True $ bc,
-        slideNotation . endSlide .~ Any True $ bc,
-        nc,
-        -- bend/alter
-        slideNotation . beginGliss .~ Any True $ bc,
-        slideNotation . endGliss .~ Any True $ bc,
-        nc,
-        -- slide/gliss (solid) down
-        slideNotation . beginGliss .~ Any True $ bc,
-        slideNotation . endGliss .~ Any True $ bc,
-        nc,
-        -- grouping
-        bc,
-        bc,
-        bc,
-        -- 2 crossbeam
-        tremoloNotation .~ CrossBeamTremolo (Just 2) $ bc,
-        tremoloNotation .~ CrossBeamTremolo (Just 2) $ bc,
-        nc,
-        -- hammer-on
-        bc,
-        bc,
-        nc,
-        -- pull-off
-        bc,
-        bc,
-        nc,
-        -- pedal (down/change/up)
-        bc,
-        bc,
-        bc
-      ]
-    nc = mempty
-    bc = pitches .~ [P.b] $ mempty
-    divideList :: Int -> [a] -> [[a]]
-    divideList = Music.Score.Internal.Util.divideList
-
--- ‘33b-Spanners-Tie.xml’
-umts_33b :: Work
-umts_33b =
-  Work mempty
-    $ pure
-    $ Movement mempty sysStaff
-    $ Leaf staff
-  where
-    sysStaff = repeat mempty
-    staff = Staff mempty $ fmap (\ch -> Bar mempty [PitchLayer $ rh4 ch]) $ divideList 1 chords
-    rh4 :: [Chord] -> Rhythm Chord
-    rh4 cs = mconcat $ fmap (Beat 1) cs
-    chords :: [Chord]
-    chords =
-      [ ties .~ (Any False, Any True) $ bc,
-        ties .~ (Any True, Any False) $ bc
-      ]
-    -- nc  = mempty
-    bc = pitches .~ [P.f] $ mempty
-    -- bc2 = pitches .~ [P.c', P.e', P.g'] $ mempty
-
-    divideList :: Int -> [a] -> [[a]]
-    divideList = Music.Score.Internal.Util.divideList
-
--- ‘33c-Spanners-Slurs.xml’
-umts_33c :: Work
-umts_33c =
-  Work mempty
-    $ pure
-    $ Movement mempty sysStaff
-    $ Leaf staff
-  where
-    sysStaff = repeat mempty
-    staff = Staff mempty $ fmap (\ch -> Bar mempty [PitchLayer $ rh4 ch]) $ divideList 4 chords
-    rh4 :: [Chord] -> Rhythm Chord
-    rh4 cs = mconcat $ fmap (Beat (1 / 4)) cs
-    chords :: [Chord]
-    chords =
-      [ articulationNotation . slurs .~ [AN.BeginSlur] $ bc P.g,
-        articulationNotation . slurs .~ [AN.BeginSlur, AN.EndSlur] $ bc P.c',
-        articulationNotation . slurs .~ [AN.BeginSlur, AN.EndSlur] $ bc P.a,
-        articulationNotation . slurs .~ [AN.EndSlur] $ bc P.g,
-        articulationNotation . slurs .~ [AN.BeginSlur] $ bc P.g,
-        bc P.c',
-        articulationNotation . slurs .~ [AN.EndSlur] $ bc P.a,
-        bc P.g
-      ]
-    bc x = pitches .~ [x] $ mempty
-    divideList :: Int -> [a] -> [[a]]
-    divideList = Music.Score.Internal.Util.divideList
-
--- ‘33d-Spanners-OctaveShifts.xml’
-umts_33d :: Work
-umts_33d =
-  Work mempty
-    $ pure
-    $ Movement mempty sysStaff
-    $ Leaf staff
-  where
-    sysStaff = repeat mempty
-    staff = Staff mempty $ fmap (\ch -> Bar mempty [PitchLayer $ rh4 ch]) $ divideList 4 chords
-    rh4 :: [Chord] -> Rhythm Chord
-    rh4 cs = mconcat $ fmap (Beat (1 / 4)) cs
-    chords :: [Chord]
-    chords =
-      []
-    nc = mempty
-    bc = pitches .~ [P.c'] $ mempty
-    bc2 = pitches .~ [P.c', P.e', P.g'] $ mempty
-    divideList :: Int -> [a] -> [[a]]
-    divideList = Music.Score.Internal.Util.divideList
-
--- ‘33e-Spanners-OctaveShifts-InvalidSize.xml’
-umts_33e :: Work
-umts_33e =
-  Work mempty
-    $ pure
-    $ Movement mempty sysStaff
-    $ Leaf staff
-  where
-    sysStaff = repeat mempty
-    staff = Staff mempty $ fmap (\ch -> Bar mempty [PitchLayer $ rh4 ch]) $ divideList 4 chords
-    rh4 :: [Chord] -> Rhythm Chord
-    rh4 cs = mconcat $ fmap (Beat (1 / 4)) cs
-    chords :: [Chord]
-    chords =
-      []
-    nc = mempty
-    bc = pitches .~ [P.c'] $ mempty
-    bc2 = pitches .~ [P.c', P.e', P.g'] $ mempty
-    divideList :: Int -> [a] -> [[a]]
-    divideList = Music.Score.Internal.Util.divideList
-
--- ‘33f-Trill-EndingOnGraceNote.xml’
-umts_33f :: Work
-umts_33f =
-  Work mempty
-    $ pure
-    $ Movement mempty sysStaff
-    $ Leaf staff
-  where
-    sysStaff = repeat mempty
-    staff = Staff mempty $ fmap (\ch -> Bar mempty [PitchLayer $ rh4 ch]) $ divideList 4 chords
-    rh4 :: [Chord] -> Rhythm Chord
-    rh4 cs = mconcat $ fmap (Beat (1 / 4)) cs
-    chords :: [Chord]
-    chords =
-      []
-    nc = mempty
-    bc = pitches .~ [P.c'] $ mempty
-    bc2 = pitches .~ [P.c', P.e', P.g'] $ mempty
-    divideList :: Int -> [a] -> [[a]]
-    divideList = Music.Score.Internal.Util.divideList
-
--- ‘33g-Slur-ChordedNotes.xml’
-umts_33g :: Work
-umts_33g =
-  Work mempty
-    $ pure
-    $ Movement mempty sysStaff
-    $ Leaf staff
-  where
-    sysStaff = repeat mempty
-    staff = Staff mempty $ fmap (\ch -> Bar mempty [PitchLayer $ rh4 ch]) $ divideList 4 chords
-    rh4 :: [Chord] -> Rhythm Chord
-    rh4 cs = mconcat $ fmap (Beat (1 / 4)) cs
-    chords :: [Chord]
-    chords =
-      [ articulationNotation . slurs .~ [AN.BeginSlur] $ pitches .~ [P.g, P.c', P.g'] $ mempty,
-        pitches .~ [P.a, P.d'] $ mempty,
-        articulationNotation . slurs .~ [AN.EndSlur, AN.BeginSlur] $ pitches .~ [P.g, P.d'] $ mempty,
-        articulationNotation . slurs .~ [AN.EndSlur] $ pitches .~ [P.c'] $ mempty
-      ]
-    divideList :: Int -> [a] -> [[a]]
-    divideList = Music.Score.Internal.Util.divideList
-
--- ‘33h-Spanners-Glissando.xml’
-umts_33h :: Work
-umts_33h =
-  Work mempty
-    $ pure
-    $ Movement mempty sysStaff
-    $ Leaf staff
-  where
-    sysStaff = repeat mempty
-    staff = Staff mempty $ fmap (\ch -> Bar mempty [PitchLayer $ rh4 ch]) $ divideList 4 chords
-    rh4 :: [Chord] -> Rhythm Chord
-    rh4 cs = mconcat $ fmap (Beat (1 / 4)) cs
-    chords :: [Chord]
-    chords =
-      [ slideNotation .~ ((Any False, Any False), (Any False, Any False)) $ bc,
-        bc2,
-        bc,
-        bc2,
-        bc,
-        bc2,
-        bc,
-        bc2,
-        bc,
-        bc2,
-        bc,
-        bc2,
-        bc,
-        bc2,
-        bc,
-        bc2,
-        bc,
-        bc2,
-        bc,
-        bc2
-      ]
-    bc = pitches .~ [P.g] $ mempty
-    bc2 = pitches .~ [P.f'] $ mempty
-    divideList :: Int -> [a] -> [[a]]
-    divideList = Music.Score.Internal.Util.divideList
-
--- ‘33i-Ties-NotEnded.xml’
-umts_33i :: Work
-umts_33i =
-  Work mempty
-    $ pure
-    $ Movement mempty sysStaff
-    $ Leaf staff
-  where
-    sysStaff = repeat mempty
-    staff = Staff mempty $ fmap (\ch -> Bar mempty [PitchLayer $ rh4 ch]) $ divideList 4 chords
-    rh4 :: [Chord] -> Rhythm Chord
-    rh4 cs = mconcat $ fmap (Beat (1 / 4)) cs
-    chords :: [Chord]
-    chords =
-      []
-    nc = mempty
-    bc = pitches .~ [P.c'] $ mempty
-    bc2 = pitches .~ [P.c', P.e', P.g'] $ mempty
-    divideList :: Int -> [a] -> [[a]]
-    divideList = Music.Score.Internal.Util.divideList
-
--- ‘41a-MultiParts-Partorder.xml’
-{-
-A piece with four parts (P0, P1, P2, P3; different from what Finale creates!). Are they converted in the correct order?
--}
-umts_41a :: Work
-umts_41a =
-  Work mempty
-    $ pure
-    $ Movement mempty sysStaff
-    $ fromListLT staves
-  where
-    sysStaff = [keySignature .~ (Option $ Just $ First keySig) $ mempty]
-    staves = zipWith (\name -> Staff (instrumentFullName .~ name $ mempty) . pure) names bars
-    keySig = Music.Score.Meta.Key.key Music.Pitch.g True
-    bars =
-      fmap
-        ( \p ->
-            Bar
-              mempty
-              [ PitchLayer $
-                  Group
-                    [ Beat (1 / 4) (pitches .~ [p] $ mempty),
-                      Beat (3 / 4) (pitches .~ [] $ mempty)
-                    ]
-              ]
-        )
-        pitches_
-    names = ["Part " ++ show n | n <- [1 .. 4]]
-    pitches_ =
-      [ Music.Pitch.c :: Music.Pitch.Pitch,
-        Music.Pitch.e,
-        Music.Pitch.g,
-        Music.Pitch.b
-      ]
-
--- ‘41b-MultiParts-MoreThan10.xml’
-umts_41b :: Work
-umts_41b =
-  Work mempty
-    $ pure
-    $ Movement mempty sysStaff
-    $ fromListLT staves
-  where
-    sysStaff = [keySignature .~ (Option $ Just $ First keySig) $ mempty]
-    staves = zipWith (\name -> Staff (instrumentFullName .~ name $ mempty) . pure) names bars
-    keySig = Music.Score.Meta.Key.key Music.Pitch.g True
-    bars =
-      repeat $
-        Bar
-          mempty
-          [ PitchLayer $
-              Group
-                [ Beat 1 (pitches .~ [] $ mempty)
-                ]
-          ]
-    names = ["P" ++ show n | n <- [1 .. 19]]
-
--- ‘41c-StaffGroups.xml’
-{-
-  TODO names as part of label tree (for piano/harp/chorus/strings etc)
-
-  A huge orchestra score with 28 parts and different kinds of nested bracketed groups.
-  Each part/group is assigned a name and an abbreviation to be shown before the staff.
-  Also, most of the groups show unbroken barlines, while the barlines are broken between
-  the groups.
-
--}
-umts_41c :: Work
-umts_41c = mempty
-  where
-    ls :: LabelTree BracketType String
-    ls =
-      Branch
-        NoBracket
-        [ Branch
-            Bracket
-            [ Leaf "Picc",
-              Leaf "Flute 1",
-              Leaf "Flute 2",
-              Leaf "Oboe",
-              Leaf "English Horn",
-              Leaf "Clarinet in Eb",
-              Leaf "Clarinet in Bb 1",
-              Leaf "Clarinet in Bb 2",
-              Leaf "Bass Clarinet",
-              Leaf "Bassoon 1",
-              Leaf "Bassoon 2",
-              Leaf "Contrabassoon"
-            ],
-          Branch
-            Bracket
-            [ Leaf "Horn 1",
-              Leaf "Horn 2",
-              Leaf "Trumpet 1",
-              Leaf "Trumpet 2",
-              Leaf "Trombone 1",
-              Leaf "Trombone 2",
-              Leaf "Tuba"
-            ],
-          Leaf "Timpani",
-          Leaf "Percussion",
-          Branch
-            Brace
-            [],
-          -- harp
-
-          Branch
-            Brace
-            [],
-          -- piano
-
-          Branch
-            Bracket
-            [ Leaf "Violin I",
-              Leaf "Violin II",
-              Leaf "Viola",
-              Leaf "Cello",
-              Leaf "Contrabass"
-            ]
-        ]
-
--- ‘41d-StaffGroups-Nested.xml’
-umts_41d :: Work
-umts_41d = mempty
-  where
-    ls :: LabelTree BracketType ()
-    ls =
-      Branch
-        NoBracket
-        [ Leaf (),
-          Branch
-            Bracket
-            [ Leaf (),
-              Branch
-                Subbracket
-                [ Leaf (),
-                  Leaf ()
-                ]
-            ],
-          Leaf ()
-        ]
-
--- ‘41e-StaffGroups-InstrumentNames-Linebroken.xml’
-umts_41e :: Work
-umts_41e = mempty
-  where
-    longName = "Long Staff Name"
-    shortName = "St. Nm."
-
--- ‘41f-StaffGroups-Overlapping.xml’
-umts_41f :: Work
-umts_41f = mempty
-  where
-
--- ‘41g-PartNoId.xml’
-umts_41g :: Work
-umts_41g = mempty
-  where
-
--- ‘41h-TooManyParts.xml’
--- IGNORE
-
--- ‘41i-PartNameDisplay-Override.xml’
-umts_41i :: Work
-umts_41i = mempty
-  where
-
--- ‘42a-MultiVoice-TwoVoicesOnStaff-Lyrics.xml’
-umts_42a :: Work
-umts_42a =
-  Work mempty
-    $ pure
-    $ Movement mempty sysStaff
-    $ Leaf staff
-  where
-    sysStaff = repeat mempty
-    staff = mempty
-
--- ‘42b-MultiVoice-MidMeasureClefChange.xml’
-umts_42b :: Work
-umts_42b = mempty
-  where
-
--- ‘43a-PianoStaff.xml’
-umts_43a :: Work
-umts_43a =
-  Work mempty
-    $ pure
-    $ Movement mempty sysStaff
-    $ staves
-  where
-    sysStaff = [timeSignature .~ (Option $ Just $ First $ 4 / 4) $ mempty]
-    staves =
-      Branch
-        Brace
-        [ Leaf $ Staff mempty [Bar mempty [PitchLayer $ Beat 1 $ singlePitch P.f]],
-          Leaf $ Staff (instrumentDefaultClef .~ bc $ mempty) [Bar mempty [PitchLayer $ Beat 1 $ singlePitch P.b__]]
-        ]
-    bc = Music.Pitch.bassClef
-    singlePitch x = pitches .~ [x] $ mempty
-
--- ‘43b-MultiStaff-DifferentKeys.xml’
-umts_43b :: Work
-umts_43b = mempty
-  where
-
--- ‘43c-MultiStaff-DifferentKeysAfterBackup.xml’
-umts_43c :: Work
-umts_43c = mempty
-  where
-
--- ‘43d-MultiStaff-StaffChange.xml’
-umts_43d :: Work
-umts_43d = mempty
-  where
-
--- ‘43e-Multistaff-ClefDynamics.xml’
-umts_43e :: Work
-umts_43e = mempty
-  where
-
--- ‘45a-SimpleRepeat.xml’
--- IGNORE (would be nice!)
-
--- ‘45b-RepeatWithAlternatives.xml’
--- IGNORE (would be nice!)
-
--- ‘45c-RepeatMultipleTimes.xml’
--- IGNORE (would be nice!)
-
--- ‘45d-Repeats-Nested-Alternatives.xml’
--- IGNORE (would be nice!)
-
--- ‘45e-Repeats-Nested-Alternatives.xml’
--- IGNORE (would be nice!)
-
--- ‘45f-Repeats-InvalidEndings.xml’
--- IGNORE (would be nice!)
-
--- ‘45g-Repeats-NotEnded.xml’
--- IGNORE (would be nice!)
-
--- ‘46a-Barlines.xml’
-{-
-Different types of (non-repeat) barlines: default (no setting), regular, dotted,
-dashed, heavy, light-light, light-heavy, heavy-light, heavy-heavy, tick, short, none.
--}
-umts_46a :: Work
-umts_46a =
-  Work mempty
-    $ pure
-    $ Movement mempty sysStaff
-    $ Leaf staff
-  where
-    sysStaff = repeat mempty
-    staff = mempty
-    barLines =
-      []
-
--- ‘46b-MidmeasureBarline.xml’
-umts_46b :: Work
-umts_46b =
-  Work mempty
-    $ pure
-    $ Movement mempty sysStaff
-    $ Leaf staff
-  where
-    sysStaff = repeat mempty
-    staff = mempty
-
--- ‘46c-Midmeasure-Clef.xml’
-umts_46c :: Work
-umts_46c =
-  Work mempty
-    $ pure
-    $ Movement mempty sysStaff
-    $ Leaf staff
-  where
-    sysStaff = (timeSignature .~ (Option $ Just $ First $ 4 / 4) $ mempty) : cycle [mempty]
-    staff =
-      Staff
-        mempty
-        [ mempty,
-          Bar (at (1 / 2) .~ Just Music.Pitch.mezzoSopranoClef $ mempty) chords,
-          Bar (at (1 / 2) .~ Just Music.Pitch.trebleClef $ mempty) chords
-        ]
-    chords =
-      [PitchLayer $ Group $ replicate 4 $ Beat (1 / 4) P.c]
-
--- ‘46e-PickupMeasure-SecondVoiceStartsLater.xml’
-umts_46e :: Work
-umts_46e =
-  Work mempty
-    $ pure
-    $ Movement mempty sysStaff
-    $ Leaf staff
-  where
-    sysStaff = repeat mempty
-    staff = mempty
-
--- ‘46f-IncompleteMeasures.xml’
-umts_46f :: Work
-umts_46f =
-  Work mempty
-    $ pure
-    $ Movement mempty sysStaff
-    $ Leaf staff
-  where
-    sysStaff = repeat mempty
-    staff = mempty
-
--- ‘46g-PickupMeasure-Chordnames-FiguredBass.xml’
-umts_46g :: Work
-umts_46g =
-  Work mempty
-    $ pure
-    $ Movement mempty sysStaff
-    $ Leaf staff
-  where
-    sysStaff = repeat mempty
-    staff = mempty
-
--- ‘51b-Header-Quotes.xml’
-umts_51b :: Work
-umts_51b =
-  Work mempty $ pure
-    $ Movement
-      ( movementTitle .~ title_
-          $ movementAttribution . at "composer" .~ Just composer_
-          $ mempty
-=======
         --
     sc :: Score Asp1a
     sc = mcatMaybes sc'
@@ -4518,7 +2124,6 @@
         -- TODO do "removeCloseDynMarks for playing techniques"
         over techniques TN.notateTechnique
           . Music.Score.Technique.addTechniqueCon
->>>>>>> aa2dbda5
       )
 
 -- TODO optionally log quantization
